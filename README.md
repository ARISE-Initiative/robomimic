--- conflicted
+++ resolved
@@ -80,13 +80,8 @@
 
 -------
 
-<<<<<<< HEAD
 ## Training Policies with HDF5 Format
 Natively, robomimic uses HDF5 files to store and load data. While we mainly support RLDS as the data format for training with DROID, [here](https://github.com/ashwin-balakrishna96/robomimic/tree/r2d2/README_hdf5.md) are instructions for how to run training with the HDF5 data format.
-=======
-- `MANIFEST_PATH`: This is the manifest JSON for the training data you want to use.
-- `MANIFEST_2_PATH`: You can optionally set a second manfiest for another dataset to do 50-50 co-training with. 
-- `EXP_LOG_PATH`: This is the path at which experimental data (eg. policy checkpoints) will be stored.
 
 ------------
 ## Citation
@@ -98,5 +93,4 @@
     howpublished  = {\url{XXX}},
     year = {2024},
 }
-```
->>>>>>> a8044762
+```