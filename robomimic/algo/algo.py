"""
This file contains base classes that other algorithm classes subclass.
Each algorithm file also implements a algorithm factory function that
takes in an algorithm config (`config.algo`) and returns the particular
Algo subclass that should be instantiated, along with any extra kwargs.
These factory functions are registered into a global dictionary with the
@register_algo_factory_func function decorator. This makes it easy for
@algo_factory to instantiate the correct `Algo` subclass.
"""
import textwrap
from copy import deepcopy
from collections import OrderedDict

import torch.nn as nn
import torch
import os
import numpy as np
import imageio

import robomimic.utils.tensor_utils as TensorUtils
import robomimic.utils.torch_utils as TorchUtils
import robomimic.utils.obs_utils as ObsUtils
import robomimic.utils.action_utils as AcUtils
import robomimic.utils.vis_utils as VisUtils

from torch.utils.data import DataLoader

# mapping from algo name to factory functions that map algo configs to algo class names
REGISTERED_ALGO_FACTORY_FUNCS = OrderedDict()


def register_algo_factory_func(algo_name):
    """
    Function decorator to register algo factory functions that map algo configs to algo class names.
    Each algorithm implements such a function, and decorates it with this decorator.

    Args:
        algo_name (str): the algorithm name to register the algorithm under
    """
    def decorator(factory_func):
        REGISTERED_ALGO_FACTORY_FUNCS[algo_name] = factory_func
    return decorator


def algo_name_to_factory_func(algo_name):
    """
    Uses registry to retrieve algo factory function from algo name.

    Args:
        algo_name (str): the algorithm name
    """
    return REGISTERED_ALGO_FACTORY_FUNCS[algo_name]


def algo_factory(algo_name, config, obs_key_shapes, ac_dim, device):
    """
    Factory function for creating algorithms based on the algorithm name and config.

    Args:
        algo_name (str): the algorithm name

        config (BaseConfig instance): config object

        obs_key_shapes (OrderedDict): dictionary that maps observation keys to shapes

        ac_dim (int): dimension of action space

        device (torch.Device): where the algo should live (i.e. cpu, gpu)
    """

    # @algo_name is included as an arg to be explicit, but make sure it matches the config
    assert algo_name == config.algo_name

    # use algo factory func to get algo class and kwargs from algo config
    factory_func = algo_name_to_factory_func(algo_name)
    algo_cls, algo_kwargs = factory_func(config.algo)

    # create algo instance
    return algo_cls(
        algo_config=config.algo,
        obs_config=config.observation,
        global_config=config,
        obs_key_shapes=obs_key_shapes,
        ac_dim=ac_dim,
        device=device,
        **algo_kwargs
    )


class Algo(object):
    """
    Base algorithm class that all other algorithms subclass. Defines several
    functions that should be overriden by subclasses, in order to provide
    a standard API to be used by training functions such as @run_epoch in
    utils/train_utils.py.
    """
    def __init__(
        self,
        algo_config,
        obs_config,
        global_config,
        obs_key_shapes,
        ac_dim,
        device
    ):
        """
        Args:
            algo_config (Config object): instance of Config corresponding to the algo section
                of the config

            obs_config (Config object): instance of Config corresponding to the observation
                section of the config

            global_config (Config object): global training config

            obs_key_shapes (OrderedDict): dictionary that maps observation keys to shapes

            ac_dim (int): dimension of action space

            device (torch.Device): where the algo should live (i.e. cpu, gpu)
        """
        self.optim_params = deepcopy(algo_config.optim_params)
        self.algo_config = algo_config
        self.obs_config = obs_config
        self.global_config = global_config

        self.ac_dim = ac_dim
        self.device = device
        self.obs_key_shapes = obs_key_shapes

        self.nets = nn.ModuleDict()
        self._create_shapes(obs_config.modalities, obs_key_shapes)
        self._create_networks()
        self._create_optimizers()
        assert isinstance(self.nets, nn.ModuleDict)

    def _create_shapes(self, obs_keys, obs_key_shapes):
        """
        Create obs_shapes, goal_shapes, and subgoal_shapes dictionaries, to make it
        easy for this algorithm object to keep track of observation key shapes. Each dictionary
        maps observation key to shape.

        Args:
            obs_keys (dict): dict of required observation keys for this training run (usually
                specified by the obs config), e.g., {"obs": ["rgb", "proprio"], "goal": ["proprio"]}
            obs_key_shapes (dict): dict of observation key shapes, e.g., {"rgb": [3, 224, 224]}
        """
        # determine shapes
        self.obs_shapes = OrderedDict()
        self.goal_shapes = OrderedDict()
        self.subgoal_shapes = OrderedDict()

        # We check across all modality groups (obs, goal, subgoal), and see if the inputted observation key exists
        # across all modalitie specified in the config. If so, we store its corresponding shape internally
        for k in obs_key_shapes:
            if "obs" in self.obs_config.modalities and k in [obs_key for modality in self.obs_config.modalities.obs.values() for obs_key in modality]:
                self.obs_shapes[k] = obs_key_shapes[k]
            if "goal" in self.obs_config.modalities and k in [obs_key for modality in self.obs_config.modalities.goal.values() for obs_key in modality]:
                self.goal_shapes[k] = obs_key_shapes[k]
            if "subgoal" in self.obs_config.modalities and k in [obs_key for modality in self.obs_config.modalities.subgoal.values() for obs_key in modality]:
                self.subgoal_shapes[k] = obs_key_shapes[k]

    def _create_networks(self):
        """
        Creates networks and places them into @self.nets.
        @self.nets should be a ModuleDict.
        """
        raise NotImplementedError

    def _create_optimizers(self):
        """
        Creates optimizers using @self.optim_params and places them into @self.optimizers.
        """
        self.optimizers = dict()
        self.lr_schedulers = dict()

        self.step_lr_schedulers_every_batch = dict()

        for k in self.optim_params:
            # only make optimizers for networks that have been created - @optim_params may have more
            # settings for unused networks
            if k in self.nets:
                self.step_lr_schedulers_every_batch[k] = self.optim_params[k].learning_rate.get("step_every_batch", False)
                if isinstance(self.nets[k], nn.ModuleList):
                    self.optimizers[k] = [
                        TorchUtils.optimizer_from_optim_params(net_optim_params=self.optim_params[k], net=self.nets[k][i])
                        for i in range(len(self.nets[k]))
                    ]
                    self.lr_schedulers[k] = [
                        TorchUtils.lr_scheduler_from_optim_params(net_optim_params=self.optim_params[k], net=self.nets[k][i], optimizer=self.optimizers[k][i])
                        for i in range(len(self.nets[k]))
                    ]
                else:
                    self.optimizers[k] = TorchUtils.optimizer_from_optim_params(
                        net_optim_params=self.optim_params[k], net=self.nets[k])
                    self.lr_schedulers[k] = TorchUtils.lr_scheduler_from_optim_params(
                        net_optim_params=self.optim_params[k], net=self.nets[k], optimizer=self.optimizers[k])

    def process_batch_for_training(self, batch):
        """
        Processes input batch from a data loader to filter out
        relevant information and prepare the batch for training.

        Args:
            batch (dict): dictionary with torch.Tensors sampled
                from a data loader

        Returns:
            input_batch (dict): processed and filtered batch that
                will be used for training 
        """
        return batch

    def postprocess_batch_for_training(self, batch, obs_normalization_stats):
        """
        Does some operations (like channel swap, uint8 to float conversion, normalization)
        after @process_batch_for_training is called, in order to ensure these operations
        take place on GPU.

        Args:
            batch (dict): dictionary with torch.Tensors sampled
                from a data loader. Assumed to be on the device where
                training will occur (after @process_batch_for_training
                is called)

            obs_normalization_stats (dict or None): if provided, this should map observation 
                keys to dicts with a "mean" and "std" of shape (1, ...) where ... is the 
                default shape for the observation.

        Returns:
            batch (dict): postproceesed batch
        """
<<<<<<< HEAD
        obs_keys = ["obs", "next_obs", "goal_obs"]
        for k in obs_keys:
            if k in batch and batch[k] is not None:
                batch[k] = ObsUtils.process_obs_dict(batch[k])
                if obs_normalization_stats is not None:
                    batch[k] = ObsUtils.normalize_dict(batch[k], obs_normalization_stats=obs_normalization_stats)
=======

        # ensure obs_normalization_stats are torch Tensors on proper device
        obs_normalization_stats = TensorUtils.to_float(TensorUtils.to_device(TensorUtils.to_tensor(obs_normalization_stats), self.device))

        # we will search the nested batch dictionary for the following special batch dict keys
        # and apply the processing function to their values (which correspond to observations)
        obs_keys = ["obs", "next_obs", "goal_obs"]

        def recurse_helper(d):
            """
            Apply process_obs_dict to values in nested dictionary d that match a key in obs_keys.
            """
            for k in d:
                if k in obs_keys:
                    # found key - stop search and process observation
                    if d[k] is not None:
                        d[k] = ObsUtils.process_obs_dict(d[k])
                        if obs_normalization_stats is not None:
                            d[k] = ObsUtils.normalize_obs(d[k], obs_normalization_stats=obs_normalization_stats)
                elif isinstance(d[k], dict):
                    # search down into dictionary
                    recurse_helper(d[k])

        recurse_helper(batch)
>>>>>>> 9273f9cc
        return batch

    def train_on_batch(self, batch, epoch, validate=False):
        """
        Training on a single batch of data.

        Args:
            batch (dict): dictionary with torch.Tensors sampled
                from a data loader and filtered by @process_batch_for_training

            epoch (int): epoch number - required by some Algos that need
                to perform staged training and early stopping

            validate (bool): if True, don't perform any learning updates.

        Returns:
            info (dict): dictionary of relevant inputs, outputs, and losses
                that might be relevant for logging
        """
        assert validate or self.nets.training
        return OrderedDict()

    def on_gradient_step(self):
        """
        Called after each gradient step.
        """
        # LR scheduling updates
        for k, v in self.step_lr_schedulers_every_batch.items():
            if v and self.lr_schedulers[k] is not None: 
                self.lr_schedulers[k].step()

    def log_info(self, info):
        """
        Process info dictionary from @train_on_batch to summarize
        information to pass to tensorboard for logging.

        Args:
            info (dict): dictionary of info

        Returns:
            loss log (dict): name -> summary statistic
        """
        log = OrderedDict()

        # record current optimizer learning rates
        for k in self.optimizers:
            for i, param_group in enumerate(self.optimizers[k].param_groups):
                log["Optimizer/{}{}_lr".format(k, i)] = param_group["lr"]

        return log

    def on_epoch_end(self, epoch):
        """
        Called at the end of each epoch.
        """
        # LR scheduling updates
        for k, v in self.step_lr_schedulers_every_batch.items():
            if not v and self.lr_schedulers[k] is not None: 
                self.lr_schedulers[k].step()

    def set_eval(self):
        """
        Prepare networks for evaluation.
        """
        self.nets.eval()

    def set_train(self):
        """
        Prepare networks for training.
        """
        self.nets.train()

    def serialize(self):
        """
        Get dictionary of current model parameters.
        """
        return dict(
            nets=self.nets.state_dict(),
            optimizers={ k : self.optimizers[k].state_dict() for k in self.optimizers },
            lr_schedulers={ k : self.lr_schedulers[k].state_dict() if self.lr_schedulers[k] is not None else None for k in self.lr_schedulers },
        )

    def deserialize(self, model_dict):
        """
        Load model from a checkpoint.

        Args:
            model_dict (dict): a dictionary saved by self.serialize()
        """
        self.nets.load_state_dict(model_dict["nets"])
        for k in model_dict["optimizers"]:
            self.optimizers[k].load_state_dict(model_dict["optimizers"][k])
        for k in model_dict["lr_schedulers"]:
            if model_dict["lr_schedulers"][k] is not None:
                self.lr_schedulers[k].load_state_dict(model_dict["lr_schedulers"][k])

    def __repr__(self):
        """
        Pretty print algorithm and network description.
        """
        return "{} (\n".format(self.__class__.__name__) + \
               textwrap.indent(self.nets.__repr__(), '  ') + "\n)"

    def reset(self):
        """
        Reset algo state to prepare for environment rollouts.
        """
        pass


class PolicyAlgo(Algo):
    """
    Base class for all algorithms that can be used as policies.
    """
    def get_action(self, obs_dict, goal_dict=None):
        """
        Get policy action outputs.

        Args:
            obs_dict (dict): current observation
            goal_dict (dict): (optional) goal

        Returns:
            action (torch.Tensor): action tensor
        """
        raise NotImplementedError

    def compute_traj_pred_actual_actions(self, traj, return_images=False):
        """
        traj is an R2D2Dataset object representing one trajectory
        This function is slow (>1s per trajectory) because there is no batching 
        and instead loops through all timesteps one by one
        TODO: documentation
        """
        if return_images:
            image_keys = [item for item in traj.__getitem__(0)['obs'].keys() if "image" in item]
            images = {key: [] for key in image_keys}
        else:
            images = None

        dataloader = DataLoader(
            dataset=traj,
            sampler=None,
            batch_size=1,
            shuffle=False,
            num_workers=1,
            drop_last=True,
        )

        self.reset()
        actual_actions = [] 
        predicted_actions = [] 
        
        # loop through each timestep
        for batch in iter(dataloader):
            batch = self.process_batch_for_training(batch)

            if return_images:
                for image_key in image_keys:
                    im = batch["obs"][image_key][0][-1]
                    im = TensorUtils.to_numpy(im).astype(np.uint32)
                    images[image_key].append(im)

            batch = self.postprocess_batch_for_training(batch, obs_normalization_stats=None) # ignore obs_normalization for now

            model_output = self.get_action(batch["obs"])
            
            actual_action = TensorUtils.to_numpy(
                batch["actions"][0][0]
            )
            predicted_action = TensorUtils.to_numpy(
                model_output[0]
            )

            actual_actions.append(actual_action)
            predicted_actions.append(predicted_action)
            
        actual_actions = np.array(actual_actions)
        predicted_actions = np.array(predicted_actions)
        return actual_actions, predicted_actions, images
    
    def compute_mse_visualize(self, trainset, validset, num_samples, savedir=None):
        """If savedir is not None, then also visualize the model predictions and save them to savedir"""
        visualize = savedir is not None

        # set model into eval mode
        self.set_eval()
        random_state = np.random.RandomState(0)
        train_indices = random_state.choice(
            len(trainset.datasets),
            min(len(trainset.datasets), num_samples)
        ).astype(int)
        training_sampled_data = [trainset.datasets[idx] for idx in train_indices]
        
        if validset is not None:
            valid_indices = random_state.choice(
                len(validset.datasets),
                min(len(validset.datasets), num_samples)
            ).astype(int)
            validation_sampled_data = [validset.datasets[idx] for idx in valid_indices]
        
            inference_datasets_mapping = {"Train": training_sampled_data, "Valid": validation_sampled_data} 
        else:
            inference_datasets_mapping = {"Train": training_sampled_data}

        # extract action name for visualization
        action_keys = self.global_config.train.action_keys
        training_sample=training_sampled_data[0][0]
        modified_action_keys = [element.replace("action/", "") for element in action_keys]
        action_names = []
        
        for i, action_key in enumerate(action_keys):
            if isinstance(training_sample[action_key][0], np.ndarray):
                action_names.extend([f'{modified_action_keys[i]}_{j+1}' for j in range(len(training_sample[action_key][0]))])
            else:
                action_names.append(modified_action_keys[i])

        if visualize:
            print("Saving model prediction plots to {}".format(savedir))

        mse_log = {}
        vis_log = {}
        # loop through training and validation sets
        for inference_key in inference_datasets_mapping:
            actual_actions_all_traj = [] # (NxT, D)
            predicted_actions_all_traj = [] # (NxT, D)

            # loop through each trajectory
            traj_num = 1
            for d in inference_datasets_mapping[inference_key]:
                actual_actions, predicted_actions, images = self.compute_traj_pred_actual_actions(d, return_images=visualize)
                actual_actions_all_traj.append(actual_actions)
                predicted_actions_all_traj.append(predicted_actions)
                if visualize:
                    traj_key = "{}_traj_{}".format(inference_key.lower(), traj_num)
                    save_path = os.path.join(savedir, traj_key + ".png")                
                    VisUtils.make_model_prediction_plot(
                        hdf5_path=d.hdf5_path,
                        save_path=save_path,
                        images=images,
                        action_names=action_names,
                        actual_actions=actual_actions,
                        predicted_actions=predicted_actions,
                    )
                    vis_log[traj_key] = imageio.imread(save_path)
                traj_num += 1
            
            actual_actions_all_traj = np.concatenate(actual_actions_all_traj, axis=0)
            predicted_actions_all_traj = np.concatenate(predicted_actions_all_traj, axis=0)        
            accuracy_thresholds = np.logspace(-3,-5, num=3).tolist()
            mse = torch.nn.functional.mse_loss(
                torch.tensor(predicted_actions_all_traj), 
                torch.tensor(actual_actions_all_traj), 
                reduction='none'
            ) # (NxT, D)
            mse_log[f'{inference_key}/action_mse_error'] = mse.mean().item() # average MSE across all timesteps averaged across all action dimensions (D,)
            
            # compute percentage of timesteps that have MSE less than the accuracy thresholds
            for accuracy_threshold in accuracy_thresholds:
                mse_log[f'{inference_key}/action_accuracy@{accuracy_threshold}'] = (torch.less(mse,accuracy_threshold).float().mean().item())
        
        return mse_log, vis_log
    

class ValueAlgo(Algo):
    """
    Base class for all algorithms that can learn a value function.
    """
    def get_state_value(self, obs_dict, goal_dict=None):
        """
        Get state value outputs.

        Args:
            obs_dict (dict): current observation
            goal_dict (dict): (optional) goal

        Returns:
            value (torch.Tensor): value tensor
        """
        raise NotImplementedError

    def get_state_action_value(self, obs_dict, actions, goal_dict=None):
        """
        Get state-action value outputs.

        Args:
            obs_dict (dict): current observation
            actions (torch.Tensor): action
            goal_dict (dict): (optional) goal

        Returns:
            value (torch.Tensor): value tensor
        """
        raise NotImplementedError


class PlannerAlgo(Algo):
    """
    Base class for all algorithms that can be used for planning subgoals
    conditioned on current observations and potential goal observations.
    """
    def get_subgoal_predictions(self, obs_dict, goal_dict=None):
        """
        Get predicted subgoal outputs.

        Args:
            obs_dict (dict): current observation
            goal_dict (dict): (optional) goal

        Returns:
            subgoal prediction (dict): name -> Tensor [batch_size, ...]
        """
        raise NotImplementedError

    def sample_subgoals(self, obs_dict, goal_dict, num_samples=1):
        """
        For planners that rely on sampling subgoals.

        Args:
            obs_dict (dict): current observation
            goal_dict (dict): (optional) goal

        Returns:
            subgoals (dict): name -> Tensor [batch_size, num_samples, ...]
        """
        raise NotImplementedError


class HierarchicalAlgo(Algo):
    """
    Base class for all hierarchical algorithms that consist of (1) subgoal planning
    and (2) subgoal-conditioned policy learning.
    """
    def get_action(self, obs_dict, goal_dict=None):
        """
        Get policy action outputs.

        Args:
            obs_dict (dict): current observation
            goal_dict (dict): (optional) goal

        Returns:
            action (torch.Tensor): action tensor
        """
        raise NotImplementedError

    def get_subgoal_predictions(self, obs_dict, goal_dict=None):
        """
        Get subgoal predictions from high-level subgoal planner.

        Args:
            obs_dict (dict): current observation
            goal_dict (dict): (optional) goal

        Returns:
            subgoal (dict): predicted subgoal
        """
        raise NotImplementedError

    @property
    def current_subgoal(self):
        """
        Get the current subgoal for conditioning the low-level policy

        Returns:
            current subgoal (dict): predicted subgoal
        """
        raise NotImplementedError


class RolloutPolicy(object):
    """
    Wraps @Algo object to make it easy to run policies in a rollout loop.
    """
    def __init__(self, policy, obs_normalization_stats=None, action_normalization_stats=None):
        """
        Args:
            policy (Algo instance): @Algo object to wrap to prepare for rollouts

            obs_normalization_stats (dict): optionally pass a dictionary for observation
                normalization. This should map observation keys to dicts
                with a "mean" and "std" of shape (1, ...) where ... is the default
                shape for the observation.
        """
        self.policy = policy
        self.obs_normalization_stats = obs_normalization_stats
        self.action_normalization_stats = action_normalization_stats

    def start_episode(self):
        """
        Prepare the policy to start a new rollout.
        """
        self.policy.set_eval()
        self.policy.reset()

    def _prepare_observation(self, ob, batched=False):
        """
        Prepare raw observation dict from environment for policy.

        Args:
            ob (dict): single observation dictionary from environment (no batch dimension, 
                and np.array values for each key)

            batched (bool): whether the input is already batched
        """
<<<<<<< HEAD
        if self.obs_normalization_stats is not None:
            ob = ObsUtils.normalize_dict(ob, obs_normalization_stats=self.obs_normalization_stats)
=======
>>>>>>> 9273f9cc
        ob = TensorUtils.to_tensor(ob)
        if not batched:
            ob = TensorUtils.to_batch(ob)
        ob = TensorUtils.to_device(ob, self.policy.device)
        ob = TensorUtils.to_float(ob)
        if self.obs_normalization_stats is not None:
            # ensure obs_normalization_stats are torch Tensors on proper device
            obs_normalization_stats = TensorUtils.to_float(TensorUtils.to_device(TensorUtils.to_tensor(self.obs_normalization_stats), self.policy.device))
            # limit normalization to obs keys being used, in case environment includes extra keys
            ob = { k : ob[k] for k in self.policy.global_config.all_obs_keys }
            ob = ObsUtils.normalize_obs(ob, obs_normalization_stats=obs_normalization_stats)
        return ob

    def __repr__(self):
        """Pretty print network description"""
        return self.policy.__repr__()

    def __call__(self, ob, goal=None, batched=False):
        """
        Produce action from raw observation dict (and maybe goal dict) from environment.

        Args:
            ob (dict): single observation dictionary from environment (no batch dimension, 
                and np.array values for each key)
            goal (dict): goal observation
            batched (bool): whether the input is already batched
        """
        ob = self._prepare_observation(ob, batched=batched)
        if goal is not None:
            goal = self._prepare_observation(goal, batched=batched)
        ac = self.policy.get_action(obs_dict=ob, goal_dict=goal)
        if not batched:
            ac = ac[0]
        ac = TensorUtils.to_numpy(ac)
        if self.action_normalization_stats is not None:
            action_keys = self.policy.global_config.train.action_keys
            action_shapes = {k: self.action_normalization_stats[k]["offset"].shape[1:] for k in self.action_normalization_stats}
            ac_dict = AcUtils.vector_to_action_dict(ac, action_shapes=action_shapes, action_keys=action_keys)
            ac_dict = ObsUtils.unnormalize_dict(ac_dict, normalization_stats=self.action_normalization_stats)
            action_config = self.policy.global_config.train.action_config
            for key, value in ac_dict.items():
                this_format = action_config[key].get("format", None)
                if this_format == "rot_6d":
                    rot_6d = torch.from_numpy(value).unsqueeze(0)
                    conversion_format = action_config[key].get("convert_at_runtime", "rot_axis_angle")
                    if conversion_format == "rot_axis_angle":
                        rot = TorchUtils.rot_6d_to_axis_angle(rot_6d=rot_6d).squeeze().numpy()
                    elif conversion_format == "rot_euler":
                        rot = TorchUtils.rot_6d_to_euler_angles(rot_6d=rot_6d, convention="XYZ").squeeze().numpy()
                    else:
                        raise ValueError
                    ac_dict[key] = rot
            ac = AcUtils.action_dict_to_vector(ac_dict, action_keys=action_keys)
        return ac<|MERGE_RESOLUTION|>--- conflicted
+++ resolved
@@ -230,14 +230,6 @@
         Returns:
             batch (dict): postproceesed batch
         """
-<<<<<<< HEAD
-        obs_keys = ["obs", "next_obs", "goal_obs"]
-        for k in obs_keys:
-            if k in batch and batch[k] is not None:
-                batch[k] = ObsUtils.process_obs_dict(batch[k])
-                if obs_normalization_stats is not None:
-                    batch[k] = ObsUtils.normalize_dict(batch[k], obs_normalization_stats=obs_normalization_stats)
-=======
 
         # ensure obs_normalization_stats are torch Tensors on proper device
         obs_normalization_stats = TensorUtils.to_float(TensorUtils.to_device(TensorUtils.to_tensor(obs_normalization_stats), self.device))
@@ -256,13 +248,12 @@
                     if d[k] is not None:
                         d[k] = ObsUtils.process_obs_dict(d[k])
                         if obs_normalization_stats is not None:
-                            d[k] = ObsUtils.normalize_obs(d[k], obs_normalization_stats=obs_normalization_stats)
+                            d[k] = ObsUtils.normalize_dict(d[k], normalization_stats=obs_normalization_stats)
                 elif isinstance(d[k], dict):
                     # search down into dictionary
                     recurse_helper(d[k])
 
         recurse_helper(batch)
->>>>>>> 9273f9cc
         return batch
 
     def train_on_batch(self, batch, epoch, validate=False):
@@ -668,11 +659,6 @@
 
             batched (bool): whether the input is already batched
         """
-<<<<<<< HEAD
-        if self.obs_normalization_stats is not None:
-            ob = ObsUtils.normalize_dict(ob, obs_normalization_stats=self.obs_normalization_stats)
-=======
->>>>>>> 9273f9cc
         ob = TensorUtils.to_tensor(ob)
         if not batched:
             ob = TensorUtils.to_batch(ob)
@@ -683,7 +669,7 @@
             obs_normalization_stats = TensorUtils.to_float(TensorUtils.to_device(TensorUtils.to_tensor(self.obs_normalization_stats), self.policy.device))
             # limit normalization to obs keys being used, in case environment includes extra keys
             ob = { k : ob[k] for k in self.policy.global_config.all_obs_keys }
-            ob = ObsUtils.normalize_obs(ob, obs_normalization_stats=obs_normalization_stats)
+            ob = ObsUtils.normalize_dict(ob, normalization_stats=obs_normalization_stats)
         return ob
 
     def __repr__(self):
