"""
Implementation of Behavioral Cloning (BC).
"""
from collections import OrderedDict

import torch
import torch.nn as nn
import torch.nn.functional as F
import torch.distributions as D

import robomimic.models.base_nets as BaseNets
import robomimic.models.obs_nets as ObsNets
import robomimic.models.policy_nets as PolicyNets
import robomimic.models.vae_nets as VAENets
import robomimic.utils.loss_utils as LossUtils
import robomimic.utils.tensor_utils as TensorUtils
import robomimic.utils.torch_utils as TorchUtils
import robomimic.utils.obs_utils as ObsUtils

from robomimic.algo import register_algo_factory_func, PolicyAlgo


@register_algo_factory_func("bc")
def algo_config_to_class(algo_config):
    """
    Maps algo config to the BC algo class to instantiate, along with additional algo kwargs.

    Args:
        algo_config (Config instance): algo config

    Returns:
        algo_class: subclass of Algo
        algo_kwargs (dict): dictionary of additional kwargs to pass to algorithm
    """

    # note: we need the check below because some configs import BCConfig and exclude
    # some of these options
    gaussian_enabled = ("gaussian" in algo_config and algo_config.gaussian.enabled)
    gmm_enabled = ("gmm" in algo_config and algo_config.gmm.enabled)
    vae_enabled = ("vae" in algo_config and algo_config.vae.enabled)

    rnn_enabled = algo_config.rnn.enabled
<<<<<<< HEAD
    transformer_enabled = algo_config.transformer.enabled
=======
    # support legacy configs that do not have "transformer" item
    transformer_enabled = ("transformer" in algo_config) and algo_config.transformer.enabled
>>>>>>> b4f2d173

    if gaussian_enabled:
        if rnn_enabled:
            raise NotImplementedError
        elif transformer_enabled:
            raise NotImplementedError
        else:
            algo_class, algo_kwargs = BC_Gaussian, {}
    elif gmm_enabled:
        if rnn_enabled:
            algo_class, algo_kwargs = BC_RNN_GMM, {}
        elif transformer_enabled:
            algo_class, algo_kwargs = BC_Transformer_GMM, {}
        else:
            algo_class, algo_kwargs = BC_GMM, {}
    elif vae_enabled:
        if rnn_enabled:
            raise NotImplementedError
        elif transformer_enabled:
            raise NotImplementedError
        else:
            algo_class, algo_kwargs = BC_VAE, {}
    else:
        if rnn_enabled:
            algo_class, algo_kwargs = BC_RNN, {}
        elif transformer_enabled:
            algo_class, algo_kwargs = BC_Transformer, {}
        else:
            algo_class, algo_kwargs = BC, {}

    return algo_class, algo_kwargs


class BC(PolicyAlgo):
    """
    Normal BC training.
    """
    def _create_networks(self):
        """
        Creates networks and places them into @self.nets.
        """
        self.nets = nn.ModuleDict()
        self.nets["policy"] = PolicyNets.ActorNetwork(
            obs_shapes=self.obs_shapes,
            goal_shapes=self.goal_shapes,
            ac_dim=self.ac_dim,
            mlp_layer_dims=self.algo_config.actor_layer_dims,
            encoder_kwargs=ObsUtils.obs_encoder_kwargs_from_config(self.obs_config.encoder),
        )
        self.nets = self.nets.float().to(self.device)

    def process_batch_for_training(self, batch):
        """
        Processes input batch from a data loader to filter out
        relevant information and prepare the batch for training.

        Args:
            batch (dict): dictionary with torch.Tensors sampled
                from a data loader

        Returns:
            input_batch (dict): processed and filtered batch that
                will be used for training 
        """
        input_batch = dict()
        input_batch["obs"] = {k: batch["obs"][k][:, 0, :] for k in batch["obs"]}
        input_batch["goal_obs"] = batch.get("goal_obs", None) # goals may not be present
        input_batch["actions"] = batch["actions"][:, 0, :]
        # we move to device first before float conversion because image observation modalities will be uint8 -
        # this minimizes the amount of data transferred to GPU
        return TensorUtils.to_float(TensorUtils.to_device(input_batch, self.device))


    def train_on_batch(self, batch, epoch, validate=False):
        """
        Training on a single batch of data.

        Args:
            batch (dict): dictionary with torch.Tensors sampled
                from a data loader and filtered by @process_batch_for_training

            epoch (int): epoch number - required by some Algos that need
                to perform staged training and early stopping

            validate (bool): if True, don't perform any learning updates.

        Returns:
            info (dict): dictionary of relevant inputs, outputs, and losses
                that might be relevant for logging
        """
        with TorchUtils.maybe_no_grad(no_grad=validate):
            info = super(BC, self).train_on_batch(batch, epoch, validate=validate)
            predictions = self._forward_training(batch)
            losses = self._compute_losses(predictions, batch)

            info["predictions"] = TensorUtils.detach(predictions)
            info["losses"] = TensorUtils.detach(losses)

            if not validate:
                step_info = self._train_step(losses)
                info.update(step_info)

        return info

    def _forward_training(self, batch):
        """
        Internal helper function for BC algo class. Compute forward pass
        and return network outputs in @predictions dict.

        Args:
            batch (dict): dictionary with torch.Tensors sampled
                from a data loader and filtered by @process_batch_for_training

        Returns:
            predictions (dict): dictionary containing network outputs
        """
        predictions = OrderedDict()
        actions = self.nets["policy"](obs_dict=batch["obs"], goal_dict=batch["goal_obs"])
        predictions["actions"] = actions
        return predictions

    def _compute_losses(self, predictions, batch):
        """
        Internal helper function for BC algo class. Compute losses based on
        network outputs in @predictions dict, using reference labels in @batch.

        Args:
            predictions (dict): dictionary containing network outputs, from @_forward_training
            batch (dict): dictionary with torch.Tensors sampled
                from a data loader and filtered by @process_batch_for_training

        Returns:
            losses (dict): dictionary of losses computed over the batch
        """
        losses = OrderedDict()
        a_target = batch["actions"]
        actions = predictions["actions"]
        losses["l2_loss"] = nn.MSELoss()(actions, a_target)
        losses["l1_loss"] = nn.SmoothL1Loss()(actions, a_target)
        # cosine direction loss on eef delta position
        losses["cos_loss"] = LossUtils.cosine_loss(actions[..., :3], a_target[..., :3])

        action_losses = [
            self.algo_config.loss.l2_weight * losses["l2_loss"],
            self.algo_config.loss.l1_weight * losses["l1_loss"],
            self.algo_config.loss.cos_weight * losses["cos_loss"],
        ]
        action_loss = sum(action_losses)
        losses["action_loss"] = action_loss
        return losses

    def _train_step(self, losses):
        """
        Internal helper function for BC algo class. Perform backpropagation on the
        loss tensors in @losses to update networks.

        Args:
            losses (dict): dictionary of losses computed over the batch, from @_compute_losses
        """

        # gradient step
        info = OrderedDict()
        policy_grad_norms = TorchUtils.backprop_for_loss(
            net=self.nets["policy"],
            optim=self.optimizers["policy"],
            loss=losses["action_loss"],
        )
        info["policy_grad_norms"] = policy_grad_norms
        return info

    def log_info(self, info):
        """
        Process info dictionary from @train_on_batch to summarize
        information to pass to tensorboard for logging.

        Args:
            info (dict): dictionary of info

        Returns:
            loss_log (dict): name -> summary statistic
        """
        log = super(BC, self).log_info(info)
        log["Loss"] = info["losses"]["action_loss"].item()
        if "l2_loss" in info["losses"]:
            log["L2_Loss"] = info["losses"]["l2_loss"].item()
        if "l1_loss" in info["losses"]:
            log["L1_Loss"] = info["losses"]["l1_loss"].item()
        if "cos_loss" in info["losses"]:
            log["Cosine_Loss"] = info["losses"]["cos_loss"].item()
        if "policy_grad_norms" in info:
            log["Policy_Grad_Norms"] = info["policy_grad_norms"]
        return log

    def get_action(self, obs_dict, goal_dict=None):
        """
        Get policy action outputs.

        Args:
            obs_dict (dict): current observation
            goal_dict (dict): (optional) goal

        Returns:
            action (torch.Tensor): action tensor
        """
        assert not self.nets.training
        return self.nets["policy"](obs_dict, goal_dict=goal_dict)


class BC_Gaussian(BC):
    """
    BC training with a Gaussian policy.
    """
    def _create_networks(self):
        """
        Creates networks and places them into @self.nets.
        """
        assert self.algo_config.gaussian.enabled

        self.nets = nn.ModuleDict()
        self.nets["policy"] = PolicyNets.GaussianActorNetwork(
            obs_shapes=self.obs_shapes,
            goal_shapes=self.goal_shapes,
            ac_dim=self.ac_dim,
            mlp_layer_dims=self.algo_config.actor_layer_dims,
            fixed_std=self.algo_config.gaussian.fixed_std,
            init_std=self.algo_config.gaussian.init_std,
            std_limits=(self.algo_config.gaussian.min_std, 7.5),
            std_activation=self.algo_config.gaussian.std_activation,
            low_noise_eval=self.algo_config.gaussian.low_noise_eval,
            encoder_kwargs=ObsUtils.obs_encoder_kwargs_from_config(self.obs_config.encoder),
        )

        self.nets = self.nets.float().to(self.device)

    def _forward_training(self, batch):
        """
        Internal helper function for BC algo class. Compute forward pass
        and return network outputs in @predictions dict.

        Args:
            batch (dict): dictionary with torch.Tensors sampled
                from a data loader and filtered by @process_batch_for_training

        Returns:
            predictions (dict): dictionary containing network outputs
        """
        dists = self.nets["policy"].forward_train(
            obs_dict=batch["obs"], 
            goal_dict=batch["goal_obs"],
        )

        # make sure that this is a batch of multivariate action distributions, so that
        # the log probability computation will be correct
        assert len(dists.batch_shape) == 1
        log_probs = dists.log_prob(batch["actions"])

        predictions = OrderedDict(
            log_probs=log_probs,
        )
        return predictions

    def _compute_losses(self, predictions, batch):
        """
        Internal helper function for BC algo class. Compute losses based on
        network outputs in @predictions dict, using reference labels in @batch.

        Args:
            predictions (dict): dictionary containing network outputs, from @_forward_training
            batch (dict): dictionary with torch.Tensors sampled
                from a data loader and filtered by @process_batch_for_training

        Returns:
            losses (dict): dictionary of losses computed over the batch
        """

        # loss is just negative log-likelihood of action targets
        action_loss = -predictions["log_probs"].mean()
        return OrderedDict(
            log_probs=-action_loss,
            action_loss=action_loss,
        )

    def log_info(self, info):
        """
        Process info dictionary from @train_on_batch to summarize
        information to pass to tensorboard for logging.

        Args:
            info (dict): dictionary of info

        Returns:
            loss_log (dict): name -> summary statistic
        """
        log = PolicyAlgo.log_info(self, info)
        log["Loss"] = info["losses"]["action_loss"].item()
        log["Log_Likelihood"] = info["losses"]["log_probs"].item() 
        if "policy_grad_norms" in info:
            log["Policy_Grad_Norms"] = info["policy_grad_norms"]
        return log


class BC_GMM(BC_Gaussian):
    """
    BC training with a Gaussian Mixture Model policy.
    """
    def _create_networks(self):
        """
        Creates networks and places them into @self.nets.
        """
        assert self.algo_config.gmm.enabled

        self.nets = nn.ModuleDict()
        self.nets["policy"] = PolicyNets.GMMActorNetwork(
            obs_shapes=self.obs_shapes,
            goal_shapes=self.goal_shapes,
            ac_dim=self.ac_dim,
            mlp_layer_dims=self.algo_config.actor_layer_dims,
            num_modes=self.algo_config.gmm.num_modes,
            min_std=self.algo_config.gmm.min_std,
            std_activation=self.algo_config.gmm.std_activation,
            low_noise_eval=self.algo_config.gmm.low_noise_eval,
            encoder_kwargs=ObsUtils.obs_encoder_kwargs_from_config(self.obs_config.encoder),
        )

        self.nets = self.nets.float().to(self.device)


class BC_VAE(BC):
    """
    BC training with a VAE policy.
    """
    def _create_networks(self):
        """
        Creates networks and places them into @self.nets.
        """
        self.nets = nn.ModuleDict()
        self.nets["policy"] = PolicyNets.VAEActor(
            obs_shapes=self.obs_shapes,
            goal_shapes=self.goal_shapes,
            ac_dim=self.ac_dim,
            device=self.device,
            encoder_kwargs=ObsUtils.obs_encoder_kwargs_from_config(self.obs_config.encoder),
            **VAENets.vae_args_from_config(self.algo_config.vae),
        )
        
        self.nets = self.nets.float().to(self.device)

    def train_on_batch(self, batch, epoch, validate=False):
        """
        Update from superclass to set categorical temperature, for categorical VAEs.
        """
        if self.algo_config.vae.prior.use_categorical:
            temperature = self.algo_config.vae.prior.categorical_init_temp - epoch * self.algo_config.vae.prior.categorical_temp_anneal_step
            temperature = max(temperature, self.algo_config.vae.prior.categorical_min_temp)
            self.nets["policy"].set_gumbel_temperature(temperature)
        return super(BC_VAE, self).train_on_batch(batch, epoch, validate=validate)

    def _forward_training(self, batch):
        """
        Internal helper function for BC algo class. Compute forward pass
        and return network outputs in @predictions dict.

        Args:
            batch (dict): dictionary with torch.Tensors sampled
                from a data loader and filtered by @process_batch_for_training

        Returns:
            predictions (dict): dictionary containing network outputs
        """
        vae_inputs = dict(
            actions=batch["actions"],
            obs_dict=batch["obs"],
            goal_dict=batch["goal_obs"],
            freeze_encoder=batch.get("freeze_encoder", False),
        )

        vae_outputs = self.nets["policy"].forward_train(**vae_inputs)
        predictions = OrderedDict(
            actions=vae_outputs["decoder_outputs"],
            kl_loss=vae_outputs["kl_loss"],
            reconstruction_loss=vae_outputs["reconstruction_loss"],
            encoder_z=vae_outputs["encoder_z"],
        )
        if not self.algo_config.vae.prior.use_categorical:
            with torch.no_grad():
                encoder_variance = torch.exp(vae_outputs["encoder_params"]["logvar"])
            predictions["encoder_variance"] = encoder_variance
        return predictions

    def _compute_losses(self, predictions, batch):
        """
        Internal helper function for BC algo class. Compute losses based on
        network outputs in @predictions dict, using reference labels in @batch.

        Args:
            predictions (dict): dictionary containing network outputs, from @_forward_training
            batch (dict): dictionary with torch.Tensors sampled
                from a data loader and filtered by @process_batch_for_training

        Returns:
            losses (dict): dictionary of losses computed over the batch
        """

        # total loss is sum of reconstruction and KL, weighted by beta
        kl_loss = predictions["kl_loss"]
        recons_loss = predictions["reconstruction_loss"]
        action_loss = recons_loss + self.algo_config.vae.kl_weight * kl_loss
        return OrderedDict(
            recons_loss=recons_loss,
            kl_loss=kl_loss,
            action_loss=action_loss,
        )

    def log_info(self, info):
        """
        Process info dictionary from @train_on_batch to summarize
        information to pass to tensorboard for logging.

        Args:
            info (dict): dictionary of info

        Returns:
            loss_log (dict): name -> summary statistic
        """
        log = PolicyAlgo.log_info(self, info)
        log["Loss"] = info["losses"]["action_loss"].item()
        log["KL_Loss"] = info["losses"]["kl_loss"].item()
        log["Reconstruction_Loss"] = info["losses"]["recons_loss"].item()
        if self.algo_config.vae.prior.use_categorical:
            log["Gumbel_Temperature"] = self.nets["policy"].get_gumbel_temperature()
        else:
            log["Encoder_Variance"] = info["predictions"]["encoder_variance"].mean().item()
        if "policy_grad_norms" in info:
            log["Policy_Grad_Norms"] = info["policy_grad_norms"]
        return log


class BC_RNN(BC):
    """
    BC training with an RNN policy.
    """
    def _create_networks(self):
        """
        Creates networks and places them into @self.nets.
        """
        self.nets = nn.ModuleDict()
        self.nets["policy"] = PolicyNets.RNNActorNetwork(
            obs_shapes=self.obs_shapes,
            goal_shapes=self.goal_shapes,
            ac_dim=self.ac_dim,
            mlp_layer_dims=self.algo_config.actor_layer_dims,
            encoder_kwargs=ObsUtils.obs_encoder_kwargs_from_config(self.obs_config.encoder),
            **BaseNets.rnn_args_from_config(self.algo_config.rnn),
        )

        self._rnn_hidden_state = None
        self._rnn_horizon = self.algo_config.rnn.horizon
        self._rnn_counter = 0
        self._rnn_is_open_loop = self.algo_config.rnn.get("open_loop", False)

        self.nets = self.nets.float().to(self.device)

    def process_batch_for_training(self, batch):
        """
        Processes input batch from a data loader to filter out
        relevant information and prepare the batch for training.

        Args:
            batch (dict): dictionary with torch.Tensors sampled
                from a data loader

        Returns:
            input_batch (dict): processed and filtered batch that
                will be used for training
        """
        input_batch = dict()
        input_batch["obs"] = batch["obs"]
        input_batch["goal_obs"] = batch.get("goal_obs", None) # goals may not be present
        input_batch["actions"] = batch["actions"]

        if self._rnn_is_open_loop:
            # replace the observation sequence with one that only consists of the first observation.
            # This way, all actions are predicted "open-loop" after the first observation, based
            # on the rnn hidden state.
            n_steps = batch["actions"].shape[1]
            obs_seq_start = TensorUtils.index_at_time(batch["obs"], ind=0)
            input_batch["obs"] = TensorUtils.unsqueeze_expand_at(obs_seq_start, size=n_steps, dim=1)

        # we move to device first before float conversion because image observation modalities will be uint8 -
        # this minimizes the amount of data transferred to GPU
        return TensorUtils.to_float(TensorUtils.to_device(input_batch, self.device))

    def get_action(self, obs_dict, goal_dict=None):
        """
        Get policy action outputs.

        Args:
            obs_dict (dict): current observation
            goal_dict (dict): (optional) goal

        Returns:
            action (torch.Tensor): action tensor
        """
        assert not self.nets.training

        if self._rnn_hidden_state is None or self._rnn_counter % self._rnn_horizon == 0:
            batch_size = list(obs_dict.values())[0].shape[0]
            self._rnn_hidden_state = self.nets["policy"].get_rnn_init_state(batch_size=batch_size, device=self.device)

            if self._rnn_is_open_loop:
                # remember the initial observation, and use it instead of the current observation
                # for open-loop action sequence prediction
                self._open_loop_obs = TensorUtils.clone(TensorUtils.detach(obs_dict))

        obs_to_use = obs_dict
        if self._rnn_is_open_loop:
            # replace current obs with last recorded obs
            obs_to_use = self._open_loop_obs

        self._rnn_counter += 1
        action, self._rnn_hidden_state = self.nets["policy"].forward_step(
            obs_to_use, goal_dict=goal_dict, rnn_state=self._rnn_hidden_state)
        return action

    def reset(self):
        """
        Reset algo state to prepare for environment rollouts.
        """
        self._rnn_hidden_state = None
        self._rnn_counter = 0


class BC_RNN_GMM(BC_RNN):
    """
    BC training with an RNN GMM policy.
    """
    def _create_networks(self):
        """
        Creates networks and places them into @self.nets.
        """
        assert self.algo_config.gmm.enabled
        assert self.algo_config.rnn.enabled

        self.nets = nn.ModuleDict()
        self.nets["policy"] = PolicyNets.RNNGMMActorNetwork(
            obs_shapes=self.obs_shapes,
            goal_shapes=self.goal_shapes,
            ac_dim=self.ac_dim,
            mlp_layer_dims=self.algo_config.actor_layer_dims,
            num_modes=self.algo_config.gmm.num_modes,
            min_std=self.algo_config.gmm.min_std,
            std_activation=self.algo_config.gmm.std_activation,
            low_noise_eval=self.algo_config.gmm.low_noise_eval,
            encoder_kwargs=ObsUtils.obs_encoder_kwargs_from_config(self.obs_config.encoder),
            **BaseNets.rnn_args_from_config(self.algo_config.rnn),
        )

        self._rnn_hidden_state = None
        self._rnn_horizon = self.algo_config.rnn.horizon
        self._rnn_counter = 0
        self._rnn_is_open_loop = self.algo_config.rnn.get("open_loop", False)

        self.nets = self.nets.float().to(self.device)

    def _forward_training(self, batch):
        """
        Internal helper function for BC algo class. Compute forward pass
        and return network outputs in @predictions dict.

        Args:
            batch (dict): dictionary with torch.Tensors sampled
                from a data loader and filtered by @process_batch_for_training

        Returns:
            predictions (dict): dictionary containing network outputs
        """
        dists = self.nets["policy"].forward_train(
            obs_dict=batch["obs"], 
            goal_dict=batch["goal_obs"],
        )

        # make sure that this is a batch of multivariate action distributions, so that
        # the log probability computation will be correct
        assert len(dists.batch_shape) == 2 # [B, T]
        log_probs = dists.log_prob(batch["actions"])

        predictions = OrderedDict(
            log_probs=log_probs,
        )
        return predictions

    def _compute_losses(self, predictions, batch):
        """
        Internal helper function for BC algo class. Compute losses based on
        network outputs in @predictions dict, using reference labels in @batch.

        Args:
            predictions (dict): dictionary containing network outputs, from @_forward_training
            batch (dict): dictionary with torch.Tensors sampled
                from a data loader and filtered by @process_batch_for_training

        Returns:
            losses (dict): dictionary of losses computed over the batch
        """

        # loss is just negative log-likelihood of action targets
        action_loss = -predictions["log_probs"].mean()
        return OrderedDict(
            log_probs=-action_loss,
            action_loss=action_loss,
        )

    def log_info(self, info):
        """
        Process info dictionary from @train_on_batch to summarize
        information to pass to tensorboard for logging.

        Args:
            info (dict): dictionary of info

        Returns:
            loss_log (dict): name -> summary statistic
        """
        log = PolicyAlgo.log_info(self, info)
        log["Loss"] = info["losses"]["action_loss"].item()
        log["Log_Likelihood"] = info["losses"]["log_probs"].item() 
        if "policy_grad_norms" in info:
            log["Policy_Grad_Norms"] = info["policy_grad_norms"]
        return log


class BC_Transformer(BC):
    """
    BC training with a Transformer policy.
    """
    def _create_networks(self):
        """
        Creates networks and places them into @self.nets.
        """
        assert self.algo_config.transformer.enabled

        self.nets = nn.ModuleDict()
        self.nets["policy"] = PolicyNets.TransformerActorNetwork(
            obs_shapes=self.obs_shapes,
            goal_shapes=self.goal_shapes,
            ac_dim=self.ac_dim,
            encoder_kwargs=ObsUtils.obs_encoder_kwargs_from_config(self.obs_config.encoder),
            **BaseNets.transformer_args_from_config(self.algo_config.transformer),
        )
        self._set_params_from_config()
        self.nets = self.nets.float().to(self.device)
        
    def _set_params_from_config(self):
        """
        Read specific config variables we need for training / eval.
        Called by @_create_networks method
        """
        self.context_length = self.algo_config.transformer.context_length
        self.supervise_all_steps = self.algo_config.transformer.supervise_all_steps

    def process_batch_for_training(self, batch):
        """
        Processes input batch from a data loader to filter out
        relevant information and prepare the batch for training.
        Args:
            batch (dict): dictionary with torch.Tensors sampled
                from a data loader
        Returns:
            input_batch (dict): processed and filtered batch that
                will be used for training
        """
        input_batch = dict()
        h = self.context_length
        input_batch["obs"] = {k: batch["obs"][k][:, :h, :] for k in batch["obs"]}
        input_batch["goal_obs"] = batch.get("goal_obs", None) # goals may not be present

        if self.supervise_all_steps:
            # supervision on entire sequence (instead of just current timestep)
            input_batch["actions"] = batch["actions"][:, :h, :]
        else:
            # just use current timestep
            input_batch["actions"] = batch["actions"][:, h-1, :]

        input_batch = TensorUtils.to_device(TensorUtils.to_float(input_batch), self.device)
        return input_batch

    def _forward_training(self, batch, epoch=None):
        """
        Internal helper function for BC_Transformer algo class. Compute forward pass
        and return network outputs in @predictions dict.

        Args:
            batch (dict): dictionary with torch.Tensors sampled
                from a data loader and filtered by @process_batch_for_training

        Returns:
            predictions (dict): dictionary containing network outputs
        """
        # ensure that transformer context length is consistent with temporal dimension of observations
        TensorUtils.assert_size_at_dim(
            batch["obs"], 
            size=(self.context_length), 
            dim=1, 
            msg="Error: expect temporal dimension of obs batch to match transformer context length {}".format(self.context_length),
        )

        predictions = OrderedDict()
        predictions["actions"] = self.nets["policy"](obs_dict=batch["obs"], actions=None, goal_dict=batch["goal_obs"])
        if not self.supervise_all_steps:
            # only supervise final timestep
            predictions["actions"] = predictions["actions"][:, -1, :]
        return predictions

    def get_action(self, obs_dict, goal_dict=None):
        """
        Get policy action outputs.
        Args:
            obs_dict (dict): current observation
            goal_dict (dict): (optional) goal
        Returns:
            action (torch.Tensor): action tensor
        """
        assert not self.nets.training

        return self.nets["policy"](obs_dict, actions=None, goal_dict=goal_dict)[:, -1, :]


class BC_Transformer_GMM(BC_Transformer):
    """
    BC training with a Transformer GMM policy.
    """
    def _create_networks(self):
        """
        Creates networks and places them into @self.nets.
        """
        assert self.algo_config.gmm.enabled
        assert self.algo_config.transformer.enabled

        self.nets = nn.ModuleDict()
        self.nets["policy"] = PolicyNets.TransformerGMMActorNetwork(
            obs_shapes=self.obs_shapes,
            goal_shapes=self.goal_shapes,
            ac_dim=self.ac_dim,
            num_modes=self.algo_config.gmm.num_modes,
            min_std=self.algo_config.gmm.min_std,
            std_activation=self.algo_config.gmm.std_activation,
            low_noise_eval=self.algo_config.gmm.low_noise_eval,
            encoder_kwargs=ObsUtils.obs_encoder_kwargs_from_config(self.obs_config.encoder),
            **BaseNets.transformer_args_from_config(self.algo_config.transformer),
        )
        self._set_params_from_config()
        self.nets = self.nets.float().to(self.device)

    def _forward_training(self, batch, epoch=None):
        """
        Modify from super class to support GMM training.
        """
        # ensure that transformer context length is consistent with temporal dimension of observations
        TensorUtils.assert_size_at_dim(
            batch["obs"], 
            size=(self.context_length), 
            dim=1, 
            msg="Error: expect temporal dimension of obs batch to match transformer context length {}".format(self.context_length),
        )

        dists = self.nets["policy"].forward_train(
            obs_dict=batch["obs"], 
            actions=None,
            goal_dict=batch["goal_obs"],
            low_noise_eval=False,
        )

        # make sure that this is a batch of multivariate action distributions, so that
        # the log probability computation will be correct
        assert len(dists.batch_shape) == 2 # [B, T]

        if not self.supervise_all_steps:
            # only use final timestep prediction by making a new distribution with only final timestep.
            # This essentially does `dists = dists[:, -1]`
            component_distribution = D.Normal(
                loc=dists.component_distribution.base_dist.loc[:, -1],
                scale=dists.component_distribution.base_dist.scale[:, -1],
            )
            component_distribution = D.Independent(component_distribution, 1)
            mixture_distribution = D.Categorical(logits=dists.mixture_distribution.logits[:, -1])
            dists = D.MixtureSameFamily(
                mixture_distribution=mixture_distribution,
                component_distribution=component_distribution,
            )

        log_probs = dists.log_prob(batch["actions"])

        predictions = OrderedDict(
            log_probs=log_probs,
        )
        return predictions

    def _compute_losses(self, predictions, batch):
        """
        Internal helper function for BC_Transformer_GMM algo class. Compute losses based on
        network outputs in @predictions dict, using reference labels in @batch.
        Args:
            predictions (dict): dictionary containing network outputs, from @_forward_training
            batch (dict): dictionary with torch.Tensors sampled
                from a data loader and filtered by @process_batch_for_training
        Returns:
            losses (dict): dictionary of losses computed over the batch
        """

        # loss is just negative log-likelihood of action targets
        action_loss = -predictions["log_probs"].mean()
        return OrderedDict(
            log_probs=-action_loss,
            action_loss=action_loss,
        )

    def log_info(self, info):
        """
        Process info dictionary from @train_on_batch to summarize
        information to pass to tensorboard for logging.
        Args:
            info (dict): dictionary of info
        Returns:
            loss_log (dict): name -> summary statistic
        """
        log = PolicyAlgo.log_info(self, info)
        log["Loss"] = info["losses"]["action_loss"].item()
        log["Log_Likelihood"] = info["losses"]["log_probs"].item() 
        if "policy_grad_norms" in info:
            log["Policy_Grad_Norms"] = info["policy_grad_norms"]
        return log<|MERGE_RESOLUTION|>--- conflicted
+++ resolved
@@ -40,12 +40,8 @@
     vae_enabled = ("vae" in algo_config and algo_config.vae.enabled)
 
     rnn_enabled = algo_config.rnn.enabled
-<<<<<<< HEAD
-    transformer_enabled = algo_config.transformer.enabled
-=======
     # support legacy configs that do not have "transformer" item
     transformer_enabled = ("transformer" in algo_config) and algo_config.transformer.enabled
->>>>>>> b4f2d173
 
     if gaussian_enabled:
         if rnn_enabled:
@@ -671,7 +667,7 @@
         """
         log = PolicyAlgo.log_info(self, info)
         log["Loss"] = info["losses"]["action_loss"].item()
-        log["Log_Likelihood"] = info["losses"]["log_probs"].item() 
+        log["Log_Likelihood"] = info["losses"]["log_probs"].item()
         if "policy_grad_norms" in info:
             log["Policy_Grad_Norms"] = info["policy_grad_norms"]
         return log
@@ -697,7 +693,7 @@
         )
         self._set_params_from_config()
         self.nets = self.nets.float().to(self.device)
-        
+
     def _set_params_from_config(self):
         """
         Read specific config variables we need for training / eval.
@@ -746,9 +742,9 @@
         """
         # ensure that transformer context length is consistent with temporal dimension of observations
         TensorUtils.assert_size_at_dim(
-            batch["obs"], 
-            size=(self.context_length), 
-            dim=1, 
+            batch["obs"],
+            size=(self.context_length),
+            dim=1,
             msg="Error: expect temporal dimension of obs batch to match transformer context length {}".format(self.context_length),
         )
 
@@ -805,14 +801,14 @@
         """
         # ensure that transformer context length is consistent with temporal dimension of observations
         TensorUtils.assert_size_at_dim(
-            batch["obs"], 
-            size=(self.context_length), 
-            dim=1, 
+            batch["obs"],
+            size=(self.context_length),
+            dim=1,
             msg="Error: expect temporal dimension of obs batch to match transformer context length {}".format(self.context_length),
         )
 
         dists = self.nets["policy"].forward_train(
-            obs_dict=batch["obs"], 
+            obs_dict=batch["obs"],
             actions=None,
             goal_dict=batch["goal_obs"],
             low_noise_eval=False,
