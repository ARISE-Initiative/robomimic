--- conflicted
+++ resolved
@@ -40,12 +40,8 @@
     vae_enabled = ("vae" in algo_config and algo_config.vae.enabled)
 
     rnn_enabled = algo_config.rnn.enabled
-<<<<<<< HEAD
-    transformer_enabled = algo_config.transformer.enabled
-=======
     # support legacy configs that do not have "transformer" item
     transformer_enabled = ("transformer" in algo_config) and algo_config.transformer.enabled
->>>>>>> 9273f9cc
 
     if gaussian_enabled:
         if rnn_enabled:
@@ -706,12 +702,9 @@
         """
         self.context_length = self.algo_config.transformer.context_length
         self.supervise_all_steps = self.algo_config.transformer.supervise_all_steps
-<<<<<<< HEAD
         self.pred_future_acs = self.algo_config.transformer.pred_future_acs
         if self.pred_future_acs:
             assert self.supervise_all_steps is True
-=======
->>>>>>> 9273f9cc
 
     def process_batch_for_training(self, batch):
         """
@@ -731,25 +724,18 @@
 
         if self.supervise_all_steps:
             # supervision on entire sequence (instead of just current timestep)
-<<<<<<< HEAD
             if self.pred_future_acs:
                 ac_start = h - 1
             else:
                 ac_start = 0
             input_batch["actions"] = batch["actions"][:, ac_start:ac_start+h, :]
-=======
-            input_batch["actions"] = batch["actions"][:, :h, :]
->>>>>>> 9273f9cc
         else:
             # just use current timestep
             input_batch["actions"] = batch["actions"][:, h-1, :]
 
-<<<<<<< HEAD
         if self.pred_future_acs:
             assert input_batch["actions"].shape[1] == h
 
-=======
->>>>>>> 9273f9cc
         input_batch = TensorUtils.to_device(TensorUtils.to_float(input_batch), self.device)
         return input_batch
 
@@ -791,7 +777,6 @@
         """
         assert not self.nets.training
 
-<<<<<<< HEAD
         output = self.nets["policy"](obs_dict, actions=None, goal_dict=goal_dict)
 
         if self.supervise_all_steps:
@@ -805,10 +790,6 @@
         return output
 
         
-=======
-        return self.nets["policy"](obs_dict, actions=None, goal_dict=goal_dict)[:, -1, :]
-
->>>>>>> 9273f9cc
 
 class BC_Transformer_GMM(BC_Transformer):
     """
