"""
A collection of utility functions for working with files, such as reading metadata from
demonstration datasets, loading model checkpoints, or downloading dataset files.
"""
import os
import h5py
import json
import time
import urllib.request
import numpy as np
from collections import OrderedDict
from tqdm import tqdm

import torch

import robomimic.utils.obs_utils as ObsUtils
import robomimic.utils.env_utils as EnvUtils
import robomimic.utils.torch_utils as TorchUtils
import robomimic.utils.lang_utils as LangUtils
from robomimic.config import config_factory
from robomimic.algo import algo_factory
from robomimic.algo import RolloutPolicy


def create_hdf5_filter_key(hdf5_path, demo_keys, key_name):
    """
    Creates a new hdf5 filter key in hdf5 file @hdf5_path with
    name @key_name that corresponds to the demonstrations
    @demo_keys. Filter keys are generally useful to create
    named subsets of the demonstrations in an hdf5, making it
    easy to train, test, or report statistics on a subset of
    the trajectories in a file.

    Returns the list of episode lengths that correspond to the filtering.

    Args:
        hdf5_path (str): path to hdf5 file
        demo_keys ([str]): list of demonstration keys which should
            correspond to this filter key. For example, ["demo_0", 
            "demo_1"].
        key_name (str): name of filter key to create

    Returns:
        ep_lengths ([int]): list of episode lengths that corresponds to
            each demonstration in the new filter key
    """
    f = h5py.File(hdf5_path, "a")  
    demos = sorted(list(f["data"].keys()))

    # collect episode lengths for the keys of interest
    ep_lengths = []
    for ep in demos:
        ep_data_grp = f["data/{}".format(ep)]
        if ep in demo_keys:
            ep_lengths.append(ep_data_grp.attrs["num_samples"])

    # store list of filtered keys under mask group
    k = "mask/{}".format(key_name)
    if k in f:
        del f[k]
    f[k] = np.array(demo_keys, dtype='S')

    f.close()
    return ep_lengths


def get_demos_for_filter_key(hdf5_path, filter_key):
    """
    Gets demo keys that correspond to a particular filter key.

    Args:
        hdf5_path (str): path to hdf5 file
        filter_key (str): name of filter key

    Returns:
        demo_keys ([str]): list of demonstration keys that
            correspond to this filter key. For example, ["demo_0", 
            "demo_1"].
    """
    f = h5py.File(hdf5_path, "r")
    demo_keys = [elem.decode("utf-8") for elem in np.array(f["mask/{}".format(filter_key)][:])]
    f.close()
    return demo_keys


def get_env_metadata_from_dataset(dataset_path, ds_format="robomimic"):
    """
    Retrieves env metadata from dataset.

    Args:
        dataset_path (str): path to dataset

    Returns:
        env_meta (dict): environment metadata. Contains 3 keys:

            :`'env_name'`: name of environment
            :`'type'`: type of environment, should be a value in EB.EnvType
            :`'env_kwargs'`: dictionary of keyword arguments to pass to environment constructor
    """
    dataset_path = os.path.expanduser(dataset_path)
    f = h5py.File(dataset_path, "r")
    if ds_format == "robomimic":
        env_meta = json.loads(f["data"].attrs["env_args"])
        if "bddl_file_name" in env_meta["env_kwargs"]:
            # expects libero installation for finding bddl files; could be generalized
            import libero
<<<<<<< HEAD
            libero_path = next(iter(libero.__path__), None)
            env_meta["env_kwargs"]["bddl_file_name"] = os.path.join(os.path.dirname(libero_path), f["data"].attrs["bddl_file_name"])
=======
            # env_meta["env_kwargs"]["bddl_file_name"] = os.path.join(os.path.dirname(libero.__path__[0]), f["data"].attrs["bddl_file_name"])

            # TODO resolve hacks added for compatibility with mimicgen datasets
            if "bddl_file_name" in f["data"].attrs:
                env_meta["env_kwargs"]["bddl_file_name"] = os.path.join(os.path.dirname(libero.__path__[0]), f["data"].attrs["bddl_file_name"])
            elif "bddl_file_name" in env_meta["env_kwargs"]:
                bddl_file_name = env_meta["env_kwargs"]['bddl_file_name']
                def convert_bddl_file_name(bddl_file_name):
                    import pathlib
                    old_path_split = bddl_file_name.split("/")
                    ind = max([loc for loc, val in enumerate(old_path_split) if val == "bddl_files"])
                    new_path = pathlib.Path(libero.__path__[0]) / "libero" / "/".join(old_path_split[ind:])
                    return str(new_path)
                env_meta["env_kwargs"]["bddl_file_name"] = convert_bddl_file_name(bddl_file_name)
            if "env_lang" in env_meta["env_kwargs"]: del env_meta["env_kwargs"]["env_lang"]

>>>>>>> 792d86e6
            assert os.path.exists(env_meta["env_kwargs"]["bddl_file_name"]), f"required bddl file {env_meta['env_kwargs']['bddl_file_name']} does not exist"
    elif ds_format == "r2d2":
        env_meta = dict(f.attrs)
    else:
        raise ValueError
    f.close()
    return env_meta


def get_shape_metadata_from_dataset(dataset_config, action_keys, all_obs_keys=None, ds_format="robomimic", verbose=False):
    """
    Retrieves shape metadata from dataset.

    Args:
        dataset_config (str): config for dataset
        action_keys (list): list of all action key strings
        all_obs_keys (list): list of all modalities used by the model. If not provided, all modalities
            present in the file are used.
        verbose (bool): if True, include print statements

    Returns:
        shape_meta (dict): shape metadata. Contains the following keys:

            :`'ac_dim'`: action space dimension
            :`'all_shapes'`: dictionary that maps observation key string to shape
            :`'all_obs_keys'`: list of all observation modalities used
            :`'use_images'`: bool, whether or not image modalities are present
    """

    shape_meta = {}

    # read demo file for some metadata
    dataset_path = os.path.expanduser(dataset_config["path"])
    f = h5py.File(dataset_path, "r")
    
    if ds_format == "robomimic":
        demo_id = list(f["data"].keys())[0]
        demo = f["data/{}".format(demo_id)]
        
        for key in action_keys:
            assert len(demo[key].shape) == 2 # shape should be (B, D)
        action_dim = sum([demo[key].shape[1] for key in action_keys])
        shape_meta["ac_dim"] = action_dim

        # observation dimensions
        all_shapes = OrderedDict()

        if all_obs_keys is None:
            # use all modalities present in the file
            all_obs_keys = [k for k in demo["obs"]]

        for k in sorted(all_obs_keys):
            if k == LangUtils.LANG_EMB_OBS_KEY:
                # NOTE: currently supporting fixed language embedding per dataset
                ## that is fetched from dataset config and not from file
                assert "lang" in dataset_config, "Expected 'lang' key in dataset config."
                initial_shape = LangUtils.get_lang_emb_shape()
            else:
                initial_shape = demo["obs/{}".format(k)].shape[1:]
            if verbose:
                print("obs key {} with shape {}".format(k, initial_shape))
            # Store processed shape for each obs key
            all_shapes[k] = ObsUtils.get_processed_shape(
                obs_modality=ObsUtils.OBS_KEYS_TO_MODALITIES[k],
                input_shape=initial_shape,
            )
    elif ds_format == "r2d2":
        for key in action_keys:
            assert len(f[key].shape) == 2 # shape should be (B, D)
        action_dim = sum([f[key].shape[1] for key in action_keys])
        shape_meta["ac_dim"] = action_dim
        
        # observation dimensions
        all_shapes = OrderedDict()

        # hack all relevant obs shapes for now
        for k in [
            "robot_state/cartesian_position",
            "robot_state/gripper_position",
            "robot_state/joint_positions",
            "camera/image/hand_camera_left_image",
            "camera/image/hand_camera_right_image",
            "camera/image/varied_camera_1_left_image",
            "camera/image/varied_camera_1_right_image",
            "camera/image/varied_camera_2_left_image",
            "camera/image/varied_camera_2_right_image",
            "camera/extrinsics/hand_camera_left",
            "camera/extrinsics/hand_camera_left_gripper_offset",
            "camera/extrinsics/hand_camera_right",
            "camera/extrinsics/hand_camera_right_gripper_offset",
            "camera/extrinsics/varied_camera_1_left",
            "camera/extrinsics/varied_camera_1_right",
            "camera/extrinsics/varied_camera_2_left",
            "camera/extrinsics/varied_camera_2_right",
        ]:
            initial_shape = f["observation/{}".format(k)].shape[1:]
            if len(initial_shape) == 0:
                initial_shape = (1,)

            all_shapes[k] = ObsUtils.get_processed_shape(
                obs_modality=ObsUtils.OBS_KEYS_TO_MODALITIES[k],
                input_shape=initial_shape,
            )
    else:
        raise ValueError

    f.close()

    shape_meta['all_shapes'] = all_shapes
    shape_meta['all_obs_keys'] = all_obs_keys
    shape_meta['use_images'] = ObsUtils.has_modality("rgb", all_obs_keys)

    return shape_meta


def load_dict_from_checkpoint(ckpt_path):
    """
    Load checkpoint dictionary from a checkpoint file.
    
    Args:
        ckpt_path (str): Path to checkpoint file.

    Returns:
        ckpt_dict (dict): Loaded checkpoint dictionary.
    """
    ckpt_path = os.path.expanduser(ckpt_path)
    if not torch.cuda.is_available():
        ckpt_dict = torch.load(ckpt_path, map_location=lambda storage, loc: storage)
    else:
        ckpt_dict = torch.load(ckpt_path)
    return ckpt_dict


def maybe_dict_from_checkpoint(ckpt_path=None, ckpt_dict=None):
    """
    Utility function for the common use case where either an ckpt path
    or a ckpt_dict is provided. This is a no-op if ckpt_dict is not
    None, otherwise it loads the model dict from the ckpt path.

    Args:
        ckpt_path (str): Path to checkpoint file. Only needed if not providing @ckpt_dict.

        ckpt_dict(dict): Loaded model checkpoint dictionary. Only needed if not providing @ckpt_path.

    Returns:
        ckpt_dict (dict): Loaded checkpoint dictionary.
    """
    assert (ckpt_path is not None) or (ckpt_dict is not None)
    if ckpt_dict is None:
        ckpt_dict = load_dict_from_checkpoint(ckpt_path)
    return ckpt_dict


def algo_name_from_checkpoint(ckpt_path=None, ckpt_dict=None):
    """
    Return algorithm name that was used to train a checkpoint or
    loaded model dictionary.

    Args:
        ckpt_path (str): Path to checkpoint file. Only needed if not providing @ckpt_dict.

        ckpt_dict(dict): Loaded model checkpoint dictionary. Only needed if not providing @ckpt_path.

    Returns:
        algo_name (str): algorithm name

        ckpt_dict (dict): loaded checkpoint dictionary (convenient to avoid
            re-loading checkpoint from disk multiple times)
    """
    ckpt_dict = maybe_dict_from_checkpoint(ckpt_path=ckpt_path, ckpt_dict=ckpt_dict)
    algo_name = ckpt_dict["algo_name"]
    return algo_name, ckpt_dict


def update_config(cfg):
    """
    Updates the config for backwards-compatibility if it uses outdated configurations.

    See https://github.com/ARISE-Initiative/robomimic/releases/tag/v0.2.0 for more info.

    Args:
        cfg (dict): Raw dictionary of config values
    """
    # Check if image modality is defined -- this means we're using an outdated config
    # Note: There may be a nested hierarchy, so we possibly check all the nested obs cfgs which can include
    # e.g. a planner and actor for HBC

    def find_obs_dicts_recursively(dic):
        dics = []
        if "modalities" in dic:
            dics.append(dic)
        else:
            for child_dic in dic.values():
                dics += find_obs_dicts_recursively(child_dic)
        return dics

    obs_cfgs = find_obs_dicts_recursively(cfg["observation"])
    for obs_cfg in obs_cfgs:
        modalities = obs_cfg["modalities"]

        found_img = False
        for modality_group in ("obs", "subgoal", "goal"):
            if modality_group in modalities:
                img_modality = modalities[modality_group].pop("image", None)
                if img_modality is not None:
                    found_img = True
                    modalities[modality_group]["rgb"] = img_modality

        if found_img:
            # Also need to map encoder kwargs correctly
            old_encoder_cfg = obs_cfg.pop("encoder")

            # Create new encoder entry for RGB
            rgb_encoder_cfg = {
                "core_class": "VisualCore",
                "core_kwargs": {
                    "backbone_kwargs": dict(),
                    "pool_kwargs": dict(),
                },
                "obs_randomizer_class": None,
                "obs_randomizer_kwargs": dict(),
            }

            if "visual_feature_dimension" in old_encoder_cfg:
                rgb_encoder_cfg["core_kwargs"]["feature_dimension"] = old_encoder_cfg["visual_feature_dimension"]

            if "visual_core" in old_encoder_cfg:
                rgb_encoder_cfg["core_kwargs"]["backbone_class"] = old_encoder_cfg["visual_core"]

            for kwarg in ("pretrained", "input_coord_conv"):
                if "visual_core_kwargs" in old_encoder_cfg and kwarg in old_encoder_cfg["visual_core_kwargs"]:
                    rgb_encoder_cfg["core_kwargs"]["backbone_kwargs"][kwarg] = old_encoder_cfg["visual_core_kwargs"][kwarg]

            # Optionally add pooling info too
            if old_encoder_cfg.get("use_spatial_softmax", True):
                rgb_encoder_cfg["core_kwargs"]["pool_class"] = "SpatialSoftmax"

            for kwarg in ("num_kp", "learnable_temperature", "temperature", "noise_std"):
                if "spatial_softmax_kwargs" in old_encoder_cfg and kwarg in old_encoder_cfg["spatial_softmax_kwargs"]:
                    rgb_encoder_cfg["core_kwargs"]["pool_kwargs"][kwarg] = old_encoder_cfg["spatial_softmax_kwargs"][kwarg]

            # Update obs randomizer as well
            for kwarg in ("obs_randomizer_class", "obs_randomizer_kwargs"):
                if kwarg in old_encoder_cfg:
                    rgb_encoder_cfg[kwarg] = old_encoder_cfg[kwarg]

            # Store rgb config
            obs_cfg["encoder"] = {"rgb": rgb_encoder_cfg}

            # Also add defaults for low dim
            obs_cfg["encoder"]["low_dim"] = {
                "core_class": None,
                "core_kwargs": {
                    "backbone_kwargs": dict(),
                    "pool_kwargs": dict(),
                },
                "obs_randomizer_class": None,
                "obs_randomizer_kwargs": dict(),
            }


def config_from_checkpoint(algo_name=None, ckpt_path=None, ckpt_dict=None, verbose=False):
    """
    Helper function to restore config from a checkpoint file or loaded model dictionary.

    Args:
        algo_name (str): Algorithm name.

        ckpt_path (str): Path to checkpoint file. Only needed if not providing @ckpt_dict.

        ckpt_dict(dict): Loaded model checkpoint dictionary. Only needed if not providing @ckpt_path.

        verbose (bool): if True, include print statements

    Returns:
        config (dict): Raw loaded configuration, without properties replaced.

        ckpt_dict (dict): loaded checkpoint dictionary (convenient to avoid
            re-loading checkpoint from disk multiple times)
    """
    ckpt_dict = maybe_dict_from_checkpoint(ckpt_path=ckpt_path, ckpt_dict=ckpt_dict)
    if algo_name is None:
        algo_name, _ = algo_name_from_checkpoint(ckpt_dict=ckpt_dict)

    # restore config from loaded model dictionary
    config_dict = json.loads(ckpt_dict['config'])
    update_config(cfg=config_dict)

    if verbose:
        print("============= Loaded Config =============")
        print(json.dumps(config_dict, indent=4))

    config = config_factory(algo_name, dic=config_dict)

    # lock config to prevent further modifications and ensure missing keys raise errors
    config.lock()

    return config, ckpt_dict


def policy_from_checkpoint(device=None, ckpt_path=None, ckpt_dict=None, verbose=False):
    """
    This function restores a trained policy from a checkpoint file or
    loaded model dictionary.

    Args:
        device (torch.device): if provided, put model on this device

        ckpt_path (str): Path to checkpoint file. Only needed if not providing @ckpt_dict.

        ckpt_dict(dict): Loaded model checkpoint dictionary. Only needed if not providing @ckpt_path.

        verbose (bool): if True, include print statements

    Returns:
        model (RolloutPolicy): instance of Algo that has the saved weights from
            the checkpoint file, and also acts as a policy that can easily
            interact with an environment in a training loop

        ckpt_dict (dict): loaded checkpoint dictionary (convenient to avoid
            re-loading checkpoint from disk multiple times)
    """
    ckpt_dict = maybe_dict_from_checkpoint(ckpt_path=ckpt_path, ckpt_dict=ckpt_dict)

    # algo name and config from model dict
    algo_name, _ = algo_name_from_checkpoint(ckpt_dict=ckpt_dict)
    config, _ = config_from_checkpoint(algo_name=algo_name, ckpt_dict=ckpt_dict, verbose=verbose)

    # read config to set up metadata for observation modalities (e.g. detecting rgb observations)
    ObsUtils.initialize_obs_utils_with_config(config)

    # shape meta from model dict to get info needed to create model
    shape_meta = ckpt_dict["shape_metadata"]

    # maybe restore observation normalization stats
    obs_normalization_stats = ckpt_dict.get("obs_normalization_stats", None)
    if obs_normalization_stats is not None:
        assert config.train.hdf5_normalize_obs
        for m in obs_normalization_stats:
            for k in obs_normalization_stats[m]:
                obs_normalization_stats[m][k] = np.array(obs_normalization_stats[m][k])

    # maybe restore action normalization stats
    action_normalization_stats = ckpt_dict.get("action_normalization_stats", None)
    if action_normalization_stats is not None:
        for m in action_normalization_stats:
            for k in action_normalization_stats[m]:
                action_normalization_stats[m][k] = np.array(action_normalization_stats[m][k])

    if device is None:
        # get torch device
        device = TorchUtils.get_torch_device(try_to_use_cuda=config.train.cuda)

    # create model and load weights
    model = algo_factory(
        algo_name,
        config,
        obs_key_shapes=shape_meta["all_shapes"],
        ac_dim=shape_meta["ac_dim"],
        device=device,
    )
    model.deserialize(ckpt_dict["model"])
    model.set_eval()
    model = RolloutPolicy(
        model,
        obs_normalization_stats=obs_normalization_stats,
        action_normalization_stats=action_normalization_stats
    )
    if verbose:
        print("============= Loaded Policy =============")
        print(model)
    return model, ckpt_dict


def env_from_checkpoint(ckpt_path=None, ckpt_dict=None, env_name=None, render=False, render_offscreen=False, verbose=False):
    """
    Creates an environment using the metadata saved in a checkpoint.

    Args:
        ckpt_path (str): Path to checkpoint file. Only needed if not providing @ckpt_dict.

        ckpt_dict(dict): Loaded model checkpoint dictionary. Only needed if not providing @ckpt_path.

        env_name (str): if provided, override environment name saved in checkpoint

        render (bool): if True, environment supports on-screen rendering

        render_offscreen (bool): if True, environment supports off-screen rendering. This
            is forced to be True if saved model uses image observations.

    Returns:
        env (EnvBase instance): environment created using checkpoint

        ckpt_dict (dict): loaded checkpoint dictionary (convenient to avoid
            re-loading checkpoint from disk multiple times)
    """
    ckpt_dict = maybe_dict_from_checkpoint(ckpt_path=ckpt_path, ckpt_dict=ckpt_dict)

    # metadata from model dict to get info needed to create environment
    env_meta = ckpt_dict["env_metadata"]
    shape_meta = ckpt_dict["shape_metadata"]

    # create env from saved metadata
    env = EnvUtils.create_env_from_metadata(
        env_meta=env_meta, 
        render=render, 
        render_offscreen=render_offscreen,
        use_image_obs=shape_meta["use_images"],
    )
    config, _ = config_from_checkpoint(algo_name=ckpt_dict["algo_name"], ckpt_dict=ckpt_dict, verbose=False)
    env = EnvUtils.wrap_env_from_config(env, config=config) # apply environment warpper, if applicable
    if verbose:
        print("============= Loaded Environment =============")
        print(env)
    return env, ckpt_dict


class DownloadProgressBar(tqdm):
    def update_to(self, b=1, bsize=1, tsize=None):
        if tsize is not None:
            self.total = tsize
        self.update(b * bsize - self.n)


def url_is_alive(url):
    """
    Checks that a given URL is reachable.
    From https://gist.github.com/dehowell/884204.

    Args:
        url (str): url string

    Returns:
        is_alive (bool): True if url is reachable, False otherwise
    """
    request = urllib.request.Request(url)
    request.get_method = lambda: 'HEAD'

    try:
        urllib.request.urlopen(request)
        return True
    except urllib.request.HTTPError:
        return False


def download_url(url, download_dir, check_overwrite=True):
    """
    First checks that @url is reachable, then downloads the file
    at that url into the directory specified by @download_dir.
    Prints a progress bar during the download using tqdm.

    Modified from https://github.com/tqdm/tqdm#hooks-and-callbacks, and
    https://stackoverflow.com/a/53877507.

    Args:
        url (str): url string
        download_dir (str): path to directory where file should be downloaded
        check_overwrite (bool): if True, will sanity check the download fpath to make sure a file of that name
            doesn't already exist there
    """

    # check if url is reachable. We need the sleep to make sure server doesn't reject subsequent requests
    assert url_is_alive(url), "@download_url got unreachable url: {}".format(url)
    time.sleep(0.5)

    # infer filename from url link
    fname = url.split("/")[-1]
    file_to_write = os.path.join(download_dir, fname)

    # If we're checking overwrite and the path already exists,
    # we ask the user to verify that they want to overwrite the file
    if check_overwrite and os.path.exists(file_to_write):
        user_response = input(f"Warning: file {file_to_write} already exists. Overwrite? y/n\n")
        assert user_response.lower() in {"yes", "y"}, f"Did not receive confirmation. Aborting download."

    with DownloadProgressBar(unit='B', unit_scale=True,
                             miniters=1, desc=fname) as t:
        urllib.request.urlretrieve(url, filename=file_to_write, reporthook=t.update_to)<|MERGE_RESOLUTION|>--- conflicted
+++ resolved
@@ -104,10 +104,6 @@
         if "bddl_file_name" in env_meta["env_kwargs"]:
             # expects libero installation for finding bddl files; could be generalized
             import libero
-<<<<<<< HEAD
-            libero_path = next(iter(libero.__path__), None)
-            env_meta["env_kwargs"]["bddl_file_name"] = os.path.join(os.path.dirname(libero_path), f["data"].attrs["bddl_file_name"])
-=======
             # env_meta["env_kwargs"]["bddl_file_name"] = os.path.join(os.path.dirname(libero.__path__[0]), f["data"].attrs["bddl_file_name"])
 
             # TODO resolve hacks added for compatibility with mimicgen datasets
@@ -124,7 +120,6 @@
                 env_meta["env_kwargs"]["bddl_file_name"] = convert_bddl_file_name(bddl_file_name)
             if "env_lang" in env_meta["env_kwargs"]: del env_meta["env_kwargs"]["env_lang"]
 
->>>>>>> 792d86e6
             assert os.path.exists(env_meta["env_kwargs"]["bddl_file_name"]), f"required bddl file {env_meta['env_kwargs']['bddl_file_name']} does not exist"
     elif ds_format == "r2d2":
         env_meta = dict(f.attrs)
