"""
This file contains several utility functions used to define the main training loop. It 
mainly consists of functions to assist with logging, rollouts, and the @run_epoch function,
which is the core training logic for models in this repository.
"""
import os
import time
import datetime
import shutil
import json
import h5py
import imageio
import numpy as np
from copy import deepcopy
from collections import OrderedDict

import torch

import robomimic
import robomimic.utils.tensor_utils as TensorUtils
import robomimic.utils.log_utils as LogUtils
import robomimic.utils.file_utils as FileUtils
<<<<<<< HEAD
import robomimic.utils.lang_utils as LangUtils
=======
>>>>>>> 9273f9cc

from robomimic.utils.dataset import SequenceDataset, R2D2Dataset, MetaDataset
from robomimic.envs.env_base import EnvBase
from robomimic.envs.wrappers import EnvWrapper
from robomimic.algo import RolloutPolicy
from tianshou.env import SubprocVectorEnv


def get_exp_dir(config, auto_remove_exp_dir=False, resume=False):
    """
    Create experiment directory from config. If an identical experiment directory
    exists and @auto_remove_exp_dir is False (default), the function will prompt 
    the user on whether to remove and replace it, or keep the existing one and
    add a new subdirectory with the new timestamp for the current run.

    Args:
        auto_remove_exp_dir (bool): if True, automatically remove the existing experiment
            folder if it exists at the same path.
        resume (bool): if True, resume an existing training run instead of creating a 
            new experiment directory
    
    Returns:
        log_dir (str): path to created log directory (sub-folder in experiment directory)
        output_dir (str): path to created models directory (sub-folder in experiment directory)
            to store model checkpoints
        video_dir (str): path to video directory (sub-folder in experiment directory)
            to store rollout videos
    """
    # timestamp for directory names
    t_now = time.time()
    time_str = datetime.datetime.fromtimestamp(t_now).strftime('%Y%m%d%H%M%S')

    # create directory for where to dump model parameters, tensorboard logs, and videos
    base_output_dir = os.path.expanduser(config.train.output_dir)
    if not os.path.isabs(base_output_dir):
        # relative paths are specified relative to robomimic module location
        base_output_dir = os.path.join(robomimic.__path__[0], base_output_dir)
    base_output_dir = os.path.join(base_output_dir, config.experiment.name)
    if resume:
        assert os.path.exists(base_output_dir), "Resuming training run, but output dir {} does not exist".format(base_output_dir)
        subdir_lst = os.listdir(base_output_dir)
        assert len(subdir_lst) == 1, "Found more than one subdir {} in output dir {}".format(subdir_lst, base_output_dir)
        time_str = subdir_lst[0]
        assert os.path.isdir(os.path.join(base_output_dir, time_str)), "Found item {} that is not a subdirectory in {}".format(time_str, base_output_dir)
    elif os.path.exists(base_output_dir):
        if not auto_remove_exp_dir:
            ans = input("WARNING: model directory ({}) already exists! \noverwrite? (y/n)\n".format(base_output_dir))
        else:
            ans = "y"
        if ans == "y":
            print("REMOVING")
            shutil.rmtree(base_output_dir)

    # only make model directory if model saving is enabled
    output_dir = None
    if config.experiment.save.enabled:
        output_dir = os.path.join(base_output_dir, time_str, "models")
        os.makedirs(output_dir, exist_ok=resume)

    # tensorboard directory
    log_dir = os.path.join(base_output_dir, time_str, "logs")
    os.makedirs(log_dir, exist_ok=resume)

    # video directory
    video_dir = os.path.join(base_output_dir, time_str, "videos")
    os.makedirs(video_dir, exist_ok=resume)

    # vis directory
    vis_dir = os.path.join(base_output_dir, time_str, "vis")
    os.makedirs(vis_dir, exist_ok=resume)

    time_dir = os.path.join(base_output_dir, time_str)
    
    return log_dir, output_dir, video_dir, vis_dir, time_dir


def load_data_for_training(config, obs_keys):
    """
    Data loading at the start of an algorithm.

    Args:
        config (BaseConfig instance): config object
        obs_keys (list): list of observation modalities that are required for
            training (this will inform the dataloader on what modalities to load)

    Returns:
        train_dataset (SequenceDataset instance): train dataset object
        valid_dataset (SequenceDataset instance): valid dataset object (only if using validation)
    """

    # config can contain an attribute to filter on
    train_filter_by_attribute = config.train.hdf5_filter_key
    valid_filter_by_attribute = config.train.hdf5_validation_filter_key
    if valid_filter_by_attribute is not None:
        assert config.experiment.validate, "specified validation filter key {}, but config.experiment.validate is not set".format(valid_filter_by_attribute)

    # load the dataset into memory
    if config.experiment.validate:
        assert not config.train.hdf5_normalize_obs, "no support for observation normalization with validation data yet"
        assert (train_filter_by_attribute is not None) and (valid_filter_by_attribute is not None), \
            "did not specify filter keys corresponding to train and valid split in dataset" \
            " - please fill config.train.hdf5_filter_key and config.train.hdf5_validation_filter_key"
        train_demo_keys = FileUtils.get_demos_for_filter_key(
            hdf5_path=os.path.expanduser(config.train.data),
            filter_key=train_filter_by_attribute,
        )
        valid_demo_keys = FileUtils.get_demos_for_filter_key(
            hdf5_path=os.path.expanduser(config.train.data),
            filter_key=valid_filter_by_attribute,
        )
        assert set(train_demo_keys).isdisjoint(set(valid_demo_keys)), "training demonstrations overlap with " \
            "validation demonstrations!"
        train_dataset = dataset_factory(config, obs_keys, filter_by_attribute=train_filter_by_attribute)
        valid_dataset = dataset_factory(config, obs_keys, filter_by_attribute=valid_filter_by_attribute)
    else:
        train_dataset = dataset_factory(config, obs_keys, filter_by_attribute=train_filter_by_attribute)
        valid_dataset = None

    return train_dataset, valid_dataset


def dataset_factory(config, obs_keys, filter_by_attribute=None, dataset_path=None):
    """
    Create a SequenceDataset instance to pass to a torch DataLoader.

    Args:
        config (BaseConfig instance): config object

        obs_keys (list): list of observation modalities that are required for
            training (this will inform the dataloader on what modalities to load)

        filter_by_attribute (str): if provided, use the provided filter key
            to select a subset of demonstration trajectories to load

        dataset_path (str): if provided, the SequenceDataset instance should load
            data from this dataset path. Defaults to config.train.data.

    Returns:
        dataset (SequenceDataset instance): dataset object
    """
    if dataset_path is None:
        dataset_path = config.train.data

    # NOTE: currently supporting fixed language embedding per dataset
    ## that is fetched from dataset config and not from file
    if LangUtils.LANG_EMB_OBS_KEY in obs_keys:
        obs_keys.remove(LangUtils.LANG_EMB_OBS_KEY)
        ds_langs = [ds_cfg.get("lang", "dummy") for ds_cfg in config.train.data]
    else:
        ds_langs = [None for _ in config.train.data]

    ds_kwargs = dict(
        hdf5_path=dataset_path,
        obs_keys=obs_keys,
        action_keys=config.train.action_keys,
        dataset_keys=config.train.dataset_keys,
<<<<<<< HEAD
        action_config=config.train.action_config,
=======
>>>>>>> 9273f9cc
        load_next_obs=config.train.hdf5_load_next_obs, # whether to load next observations (s') from dataset
        frame_stack=config.train.frame_stack,
        seq_length=config.train.seq_length,
        pad_frame_stack=config.train.pad_frame_stack,
        pad_seq_length=config.train.pad_seq_length,
<<<<<<< HEAD
        get_pad_mask=True,
=======
        get_pad_mask=False,
>>>>>>> 9273f9cc
        goal_mode=config.train.goal_mode,
        hdf5_cache_mode=config.train.hdf5_cache_mode,
        hdf5_use_swmr=config.train.hdf5_use_swmr,
        hdf5_normalize_obs=config.train.hdf5_normalize_obs,
        filter_by_attribute=filter_by_attribute,
        shuffled_obs_key_groups=config.train.shuffled_obs_key_groups,
    )

    ds_kwargs["hdf5_path"] = [ds_cfg["path"] for ds_cfg in config.train.data]
    ds_kwargs["filter_by_attribute"] = [ds_cfg.get("filter_key", filter_by_attribute) for ds_cfg in config.train.data]
    ds_kwargs["demo_limit"] = [ds_cfg.get("demo_limit", config.train.demo_limit) for ds_cfg in config.train.data]
    ds_weights = [ds_cfg.get("weight", 1.0) for ds_cfg in config.train.data]

    meta_ds_kwargs = dict()

    dataset = get_dataset(
        ds_class=R2D2Dataset if config.train.data_format == "r2d2" else SequenceDataset,
        ds_kwargs=ds_kwargs,
        ds_weights=ds_weights,
        ds_langs=ds_langs,
        normalize_weights_by_ds_size=config.train.normalize_weights_by_ds_size,
        meta_ds_class=MetaDataset,
        meta_ds_kwargs=meta_ds_kwargs,
    )

    return dataset


def get_dataset(
    ds_class,
    ds_kwargs,
    ds_weights,
    ds_langs,
    normalize_weights_by_ds_size,
    meta_ds_class=MetaDataset,
    meta_ds_kwargs=None,
):
    ds_list = []
    for i in range(len(ds_weights)):
        
        ds_kwargs_copy = deepcopy(ds_kwargs)

        keys = ["hdf5_path", "filter_by_attribute", "demo_limit"]

        for k in keys:
            ds_kwargs_copy[k] = ds_kwargs[k][i]

        ds_kwargs_copy["lang"] = ds_langs[i]
        
        ds_list.append(ds_class(**ds_kwargs_copy))
    
    if len(ds_weights) == 1:
        ds = ds_list[0]
    else:
        if meta_ds_kwargs is None:
            meta_ds_kwargs = dict()
        ds = meta_ds_class(
            datasets=ds_list,
            ds_weights=ds_weights,
            normalize_weights_by_ds_size=normalize_weights_by_ds_size,
            **meta_ds_kwargs
        )

    return ds


def batchify_obs(obs_list):
    """
    TODO: add comments
    """
    keys = list(obs_list[0].keys())
    obs = {
        k: np.stack([obs_list[i][k] for i in range(len(obs_list))]) for k in keys
    }
    
    return obs


def run_rollout(
        policy, 
        env, 
        horizon,
        use_goals=False,
        render=False,
        video_writer=None,
        video_skip=5,
        terminate_on_success=False,
    ):
    """
    Runs a rollout in an environment with the current network parameters.

    Args:
        policy (RolloutPolicy instance): policy to use for rollouts.

        env (EnvBase instance): environment to use for rollouts.

        horizon (int): maximum number of steps to roll the agent out for

        use_goals (bool): if True, agent is goal-conditioned, so provide goal observations from env

        render (bool): if True, render the rollout to the screen

        video_writer (imageio Writer instance): if not None, use video writer object to append frames at 
            rate given by @video_skip

        video_skip (int): how often to write video frame

        terminate_on_success (bool): if True, terminate episode early as soon as a success is encountered

    Returns:
        results (dict): dictionary containing return, success rate, etc.
    """
    assert isinstance(policy, RolloutPolicy)
<<<<<<< HEAD
    assert isinstance(env, EnvBase) or isinstance(env, EnvWrapper) or isinstance(env, SubprocVectorEnv)

    batched = isinstance(env, SubprocVectorEnv)
=======
    assert isinstance(env, EnvBase) or isinstance(env, EnvWrapper)
>>>>>>> 9273f9cc

    policy.start_episode()

    ob_dict = env.reset()
    goal_dict = None
    if use_goals:
        # retrieve goal from the environment
        goal_dict = env.get_goal()

    results = {}
    video_count = 0  # video frame counter

    rews = []
    success = None #{ k: False for k in env.is_success() } # success metrics

    if batched:
        end_step = [None for _ in range(len(env))]
    else:
        end_step = None

    if batched:
        video_frames = [[] for _ in range(len(env))]
    else:
        video_frames = []
    
    try:
        for step_i in range(horizon): #LogUtils.tqdm(range(horizon)):
            # get action from policy
            if batched:
                policy_ob = batchify_obs(ob_dict)
                ac = policy(ob=policy_ob, goal=goal_dict, batched=True) #, return_ob=True)
            else:
                policy_ob = ob_dict
                ac = policy(ob=policy_ob, goal=goal_dict) #, return_ob=True)

            # play action
            ob_dict, r, done, info = env.step(ac)

            # render to screen
            if render:
                env.render(mode="human")

            # compute reward
            rews.append(r)

            # cur_success_metrics = env.is_success()
            if batched:
                cur_success_metrics = TensorUtils.list_of_flat_dict_to_dict_of_list([info[i]["is_success"] for i in range(len(info))])
                cur_success_metrics = {k: np.array(v) for (k, v) in cur_success_metrics.items()}
            else:
                cur_success_metrics = info["is_success"]

            if success is None:
                success = deepcopy(cur_success_metrics)
            else:
                for k in success:
                    success[k] = success[k] | cur_success_metrics[k]

            # visualization
            if video_writer is not None:
                if video_count % video_skip == 0:
                    if batched:
                        # frames = env.render(mode="rgb_array", height=video_height, width=video_width)
                        
                        frames = []
                        policy_ob = deepcopy(policy_ob)
                        for env_i in range(len(env)):
                            cam_imgs = []
                            for im_name in ["agentview_image", "robot0_eye_in_hand_image"]:
                                im = TensorUtils.to_numpy(
                                    policy_ob[im_name][env_i]
                                )
                                if len(im.shape) == 4: # stacked frames
                                    im = im[-1]
                                im = np.transpose(im, (1, 2, 0))
                                if policy_ob.get("ret", None) is not None:
                                    im_ret = TensorUtils.to_numpy(
                                        policy_ob["ret"]["obs"][im_name][env_i,:,-1]
                                    )
                                    im_ret = np.transpose(im_ret, (0, 2, 3, 1))
                                    im = np.concatenate((im, *im_ret), axis=0)
                                cam_imgs.append(im)
                            frame = np.concatenate(cam_imgs, axis=1)
                            frame = (frame * 255.0).astype(np.uint8)
                            frames.append(frame)
                        
                        for env_i in range(len(env)):
                            frame = frames[env_i]
                            video_frames[env_i].append(frame)
                    else:
                        frame = env.render(mode="rgb_array", height=512, width=512)
                        
                        # cam_imgs = []
                        # for im_name in ["robot0_eye_in_hand_image", "robot0_agentview_right_image", "robot0_agentview_left_image"]:
                        #     im_input = TensorUtils.to_numpy(
                        #         policy_ob_dict[im_name][0,-1]
                        #     )
                        #     im_ret = TensorUtils.to_numpy(
                        #         policy_ob_dict["ret"]["obs"][im_name][0,:,-1]
                        #     )
                        #     im_input = np.transpose(im_input, (1, 2, 0))
                        #     im_input = add_border_to_frame(im_input, border_size=3, color="black")
                        #     im_ret = np.transpose(im_ret, (0, 2, 3, 1))
                        #     im = np.concatenate((im_input, *im_ret), axis=1)
                        #     cam_imgs.append(im)

                        # frame = np.concatenate(cam_imgs, axis=0)
                        video_frames.append(frame)

                video_count += 1

            # break if done
            if batched:
                for env_i in range(len(env)):
                    if end_step[env_i] is not None:
                        continue
                    
                    if done[env_i] or (terminate_on_success and success["task"][env_i]):
                        end_step[env_i] = step_i
            else:
                if done or (terminate_on_success and success["task"]):
                    end_step = step_i
                    break

    except Exception as e:
        print("WARNING: got rollout exception {}".format(e))


    if video_writer is not None:
        if batched:
            for env_i in range(len(video_frames)):
                for frame in video_frames[env_i]:
                    video_writer.append_data(frame)
        else:
            for frame in video_frames:
                video_writer.append_data(frame)

    if batched:
        total_reward = np.zeros(len(env))
        rews = np.array(rews)
        for env_i in range(len(env)):
            end_step_env_i = end_step[env_i] or step_i
            total_reward[env_i] = np.sum(rews[:end_step_env_i+1, env_i])
            end_step[env_i] = end_step_env_i
        
        results["Return"] = total_reward
        results["Horizon"] = np.array(end_step) + 1
        results["Success_Rate"] = success["task"].astype(float)
    else:
        end_step = end_step or step_i
        total_reward = np.sum(rews[:end_step + 1])
        
        results["Return"] = total_reward
        results["Horizon"] = end_step + 1
        results["Success_Rate"] = float(success["task"])

    # log additional success metrics
    for k in success:
        if k != "task":
            if batched:
                results["{}_Success_Rate".format(k)] = success[k].astype(float)
            else:
                results["{}_Success_Rate".format(k)] = float(success[k])

    return results


def rollout_with_stats(
        policy,
        envs,
        horizon,
        use_goals=False,
        num_episodes=None,
        render=False,
        video_dir=None,
        video_path=None,
        epoch=None,
        video_skip=5,
        terminate_on_success=False,
        verbose=False,
    ):
    """
    A helper function used in the train loop to conduct evaluation rollouts per environment
    and summarize the results.

    Can specify @video_dir (to dump a video per environment) or @video_path (to dump a single video
    for all environments).

    Args:
        policy (RolloutPolicy instance): policy to use for rollouts.

        envs (dict): dictionary that maps env_name (str) to EnvBase instance. The policy will
            be rolled out in each env.

        horizon (int): maximum number of steps to roll the agent out for

        use_goals (bool): if True, agent is goal-conditioned, so provide goal observations from env

        num_episodes (int): number of rollout episodes per environment

        render (bool): if True, render the rollout to the screen

        video_dir (str): if not None, dump rollout videos to this directory (one per environment)

        video_path (str): if not None, dump a single rollout video for all environments

        epoch (int): epoch number (used for video naming)

        video_skip (int): how often to write video frame

        terminate_on_success (bool): if True, terminate episode early as soon as a success is encountered

        verbose (bool): if True, print results of each rollout
    
    Returns:
        all_rollout_logs (dict): dictionary of rollout statistics (e.g. return, success rate, ...) 
            averaged across all rollouts 

        video_paths (dict): path to rollout videos for each environment
    """
    assert isinstance(policy, RolloutPolicy)

    all_rollout_logs = OrderedDict()

    # handle paths and create writers for video writing
    assert (video_path is None) or (video_dir is None), "rollout_with_stats: can't specify both video path and dir"
    write_video = (video_path is not None) or (video_dir is not None)
    video_paths = OrderedDict()
    video_writers = OrderedDict()
    if video_path is not None:
        # a single video is written for all envs
        video_paths = { k : video_path for k in envs }
        video_writer = imageio.get_writer(video_path, fps=20)
        video_writers = { k : video_writer for k in envs }
    if video_dir is not None:
        # video is written per env
        video_str = "_epoch_{}.mp4".format(epoch) if epoch is not None else ".mp4" 
        video_paths = { k : os.path.join(video_dir, "{}{}".format(k, video_str)) for k in envs }
        video_writers = { k : imageio.get_writer(video_paths[k], fps=20) for k in envs }

    for env_key, env in envs.items():
        env_video_writer = None
        if write_video:
            print("video writes to " + video_paths[env_key])
            env_video_writer = video_writers[env_key]

        batched = isinstance(env, SubprocVectorEnv)

        if batched:
            env_name = env.get_env_attr(key="name", id=0)[0]
        else:
            env_name = env.name

        print("rollout: env={}, horizon={}, use_goals={}, num_episodes={}".format(
            env_name, horizon, use_goals, num_episodes,
        ))
        rollout_logs = []
        if batched:
            iterator = range(0, num_episodes, len(env))
        else:
            iterator = range(num_episodes)
        if not verbose:
            iterator = LogUtils.custom_tqdm(iterator, total=num_episodes)

        num_success = 0
        for ep_i in iterator:
            rollout_timestamp = time.time()
            rollout_info = run_rollout(
                policy=policy,
                env=env,
                horizon=horizon,
                render=render,
                use_goals=use_goals,
                video_writer=env_video_writer,
                video_skip=video_skip,
                terminate_on_success=terminate_on_success,
            )
            if batched:
                rollout_info["time"] = [(time.time() - rollout_timestamp) / len(env)] * len(env)

                for env_i in range(len(env)):
                    rollout_logs.append({k: rollout_info[k][env_i] for k in rollout_info})
                num_success += np.sum(rollout_info["Success_Rate"])
            else:
                rollout_info["time"] = time.time() - rollout_timestamp

                rollout_logs.append(rollout_info)
                num_success += rollout_info["Success_Rate"]
            
            if verbose:
                if batched:
                    raise NotImplementedError
                print("Episode {}, horizon={}, num_success={}".format(ep_i + 1, horizon, num_success))
                print(json.dumps(rollout_info, sort_keys=True, indent=4))

        if video_dir is not None:
            # close this env's video writer (next env has it's own)
            env_video_writer.close()

        # average metric across all episodes
        rollout_logs = dict((k, [rollout_logs[i][k] for i in range(len(rollout_logs))]) for k in rollout_logs[0])
        rollout_logs_mean = dict((k, np.mean(v)) for k, v in rollout_logs.items())
        rollout_logs_mean["Time_Episode"] = np.sum(rollout_logs["time"]) / 60. # total time taken for rollouts in minutes
        all_rollout_logs[env_key] = rollout_logs_mean

    if video_path is not None:
        # close video writer that was used for all envs
        video_writer.close()

    return all_rollout_logs, video_paths


def should_save_from_rollout_logs(
        all_rollout_logs,
        best_return,
        best_success_rate,
        epoch_ckpt_name,
        save_on_best_rollout_return,
        save_on_best_rollout_success_rate,
    ):
    """
    Helper function used during training to determine whether checkpoints and videos
    should be saved. It will modify input attributes appropriately (such as updating
    the best returns and success rates seen and modifying the epoch ckpt name), and
    returns a dict with the updated statistics.

    Args:
        all_rollout_logs (dict): dictionary of rollout results that should be consistent
            with the output of @rollout_with_stats

        best_return (dict): dictionary that stores the best average rollout return seen so far
            during training, for each environment

        best_success_rate (dict): dictionary that stores the best average success rate seen so far
            during training, for each environment

        epoch_ckpt_name (str): what to name the checkpoint file - this name might be modified
            by this function

        save_on_best_rollout_return (bool): if True, should save checkpoints that achieve a 
            new best rollout return

        save_on_best_rollout_success_rate (bool): if True, should save checkpoints that achieve a 
            new best rollout success rate

    Returns:
        save_info (dict): dictionary that contains updated input attributes @best_return,
            @best_success_rate, @epoch_ckpt_name, along with two additional attributes
            @should_save_ckpt (True if should save this checkpoint), and @ckpt_reason
            (string that contains the reason for saving the checkpoint)
    """
    should_save_ckpt = False
    ckpt_reason = None
    for env_name in all_rollout_logs:
        rollout_logs = all_rollout_logs[env_name]

        if rollout_logs["Return"] > best_return[env_name]:
            best_return[env_name] = rollout_logs["Return"]
            if save_on_best_rollout_return:
                # save checkpoint if achieve new best return
                epoch_ckpt_name += "_{}_return_{}".format(env_name, best_return[env_name])
                should_save_ckpt = True
                ckpt_reason = "return"

        if rollout_logs["Success_Rate"] > best_success_rate[env_name]:
            best_success_rate[env_name] = rollout_logs["Success_Rate"]
            if save_on_best_rollout_success_rate:
                # save checkpoint if achieve new best success rate
                epoch_ckpt_name += "_{}_success_{}".format(env_name, best_success_rate[env_name])
                should_save_ckpt = True
                ckpt_reason = "success"

    # return the modified input attributes
    return dict(
        best_return=best_return,
        best_success_rate=best_success_rate,
        epoch_ckpt_name=epoch_ckpt_name,
        should_save_ckpt=should_save_ckpt,
        ckpt_reason=ckpt_reason,
    )


def save_model(model, config, env_meta, shape_meta, ckpt_path, variable_state=None, obs_normalization_stats=None, action_normalization_stats=None):
    """
    Save model to a torch pth file.

    Args:
        model (Algo instance): model to save

        config (BaseConfig instance): config to save

        env_meta (dict): env metadata for this training run

        shape_meta (dict): shape metdata for this training run

        ckpt_path (str): writes model checkpoint to this path

        variable_state (dict): internal variable state in main train loop, used for restoring training process
            from ckpt

        obs_normalization_stats (dict): optionally pass a dictionary for observation
            normalization. This should map observation keys to dicts
            with a "mean" and "std" of shape (1, ...) where ... is the default
            shape for the observation.

        action_normalization_stats (dict): TODO
    """
    env_meta = deepcopy(env_meta)
    shape_meta = deepcopy(shape_meta)
    params = dict(
        model=model.serialize(),
        config=config.dump(),
        algo_name=config.algo_name,
        env_metadata=env_meta,
        shape_metadata=shape_meta,
        variable_state=variable_state,
    )
    if obs_normalization_stats is not None:
        assert config.train.hdf5_normalize_obs
        obs_normalization_stats = deepcopy(obs_normalization_stats)
        params["obs_normalization_stats"] = TensorUtils.to_list(obs_normalization_stats)
    if action_normalization_stats is not None:
        action_normalization_stats = deepcopy(action_normalization_stats)
        params["action_normalization_stats"] = TensorUtils.to_list(action_normalization_stats)
    torch.save(params, ckpt_path)
    print("save checkpoint to {}".format(ckpt_path))


def run_epoch(model, data_loader, epoch, validate=False, num_steps=None, obs_normalization_stats=None):
    """
    Run an epoch of training or validation.

    Args:
        model (Algo instance): model to train

        data_loader (DataLoader instance): data loader that will be used to serve batches of data
            to the model

        epoch (int): epoch number

        validate (bool): whether this is a training epoch or validation epoch. This tells the model
            whether to do gradient steps or purely do forward passes.

        num_steps (int): if provided, this epoch lasts for a fixed number of batches (gradient steps),
            otherwise the epoch is a complete pass through the training dataset

        obs_normalization_stats (dict or None): if provided, this should map observation keys to dicts
            with a "mean" and "std" of shape (1, ...) where ... is the default
            shape for the observation.

    Returns:
        step_log_all (dict): dictionary of logged training metrics averaged across all batches
    """
    epoch_timestamp = time.time()
    if validate:
        model.set_eval()
    else:
        model.set_train()
    if num_steps is None:
        num_steps = len(data_loader)

    step_log_all = []
    timing_stats = dict(Data_Loading=[], Process_Batch=[], Train_Batch=[], Log_Info=[])
    start_time = time.time()

    data_loader_iter = iter(data_loader)
    for _ in LogUtils.custom_tqdm(range(num_steps)):

        # load next batch from data loader
        try:
            t = time.time()
            batch = next(data_loader_iter)
        except StopIteration:
            # reset for next dataset pass
            data_loader_iter = iter(data_loader)
            t = time.time()
            batch = next(data_loader_iter)
        timing_stats["Data_Loading"].append(time.time() - t)

        # process batch for training
        t = time.time()
        input_batch = model.process_batch_for_training(batch)
        input_batch = model.postprocess_batch_for_training(input_batch, obs_normalization_stats=obs_normalization_stats)
        timing_stats["Process_Batch"].append(time.time() - t)

        # forward and backward pass
        t = time.time()
        info = model.train_on_batch(input_batch, epoch, validate=validate)
        timing_stats["Train_Batch"].append(time.time() - t)
        model.on_gradient_step()

        # tensorboard logging
        t = time.time()
        step_log = model.log_info(info)
        step_log_all.append(step_log)
        timing_stats["Log_Info"].append(time.time() - t)

    # flatten and take the mean of the metrics
    step_log_dict = {}
    for i in range(len(step_log_all)):
        for k in step_log_all[i]:
            if k not in step_log_dict:
                step_log_dict[k] = []
            step_log_dict[k].append(step_log_all[i][k])
    step_log_all = dict((k, float(np.mean(v))) for k, v in step_log_dict.items())

    # add in timing stats
    for k in timing_stats:
        # sum across all training steps, and convert from seconds to minutes
        step_log_all["Time_{}".format(k)] = np.sum(timing_stats[k]) / 60.
    step_log_all["Time_Epoch"] = (time.time() - epoch_timestamp) / 60.

    return step_log_all


def is_every_n_steps(interval, current_step, skip_zero=False):
    """
    Convenient function to check whether current_step is at the interval. 
    Returns True if current_step % interval == 0 and asserts a few corner cases (e.g., interval <= 0)
    
    Args:
        interval (int): target interval
        current_step (int): current step
        skip_zero (bool): whether to skip 0 (return False at 0)

    Returns:
        is_at_interval (bool): whether current_step is at the interval
    """
    if interval is None:
        return False
    assert isinstance(interval, int) and interval > 0
    assert isinstance(current_step, int) and current_step >= 0
    if skip_zero and current_step == 0:
        return False
    return current_step % interval == 0<|MERGE_RESOLUTION|>--- conflicted
+++ resolved
@@ -20,10 +20,7 @@
 import robomimic.utils.tensor_utils as TensorUtils
 import robomimic.utils.log_utils as LogUtils
 import robomimic.utils.file_utils as FileUtils
-<<<<<<< HEAD
 import robomimic.utils.lang_utils as LangUtils
-=======
->>>>>>> 9273f9cc
 
 from robomimic.utils.dataset import SequenceDataset, R2D2Dataset, MetaDataset
 from robomimic.envs.env_base import EnvBase
@@ -180,20 +177,13 @@
         obs_keys=obs_keys,
         action_keys=config.train.action_keys,
         dataset_keys=config.train.dataset_keys,
-<<<<<<< HEAD
         action_config=config.train.action_config,
-=======
->>>>>>> 9273f9cc
         load_next_obs=config.train.hdf5_load_next_obs, # whether to load next observations (s') from dataset
         frame_stack=config.train.frame_stack,
         seq_length=config.train.seq_length,
         pad_frame_stack=config.train.pad_frame_stack,
         pad_seq_length=config.train.pad_seq_length,
-<<<<<<< HEAD
-        get_pad_mask=True,
-=======
         get_pad_mask=False,
->>>>>>> 9273f9cc
         goal_mode=config.train.goal_mode,
         hdf5_cache_mode=config.train.hdf5_cache_mode,
         hdf5_use_swmr=config.train.hdf5_use_swmr,
@@ -307,13 +297,9 @@
         results (dict): dictionary containing return, success rate, etc.
     """
     assert isinstance(policy, RolloutPolicy)
-<<<<<<< HEAD
     assert isinstance(env, EnvBase) or isinstance(env, EnvWrapper) or isinstance(env, SubprocVectorEnv)
 
     batched = isinstance(env, SubprocVectorEnv)
-=======
-    assert isinstance(env, EnvBase) or isinstance(env, EnvWrapper)
->>>>>>> 9273f9cc
 
     policy.start_episode()
 
