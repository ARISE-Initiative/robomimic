--- conflicted
+++ resolved
@@ -7,11 +7,6 @@
 import numpy as np
 from copy import deepcopy
 
-<<<<<<< HEAD
-import os
-import robosuite
-import robosuite.utils.transform_utils as T
-=======
 import robosuite
 import robosuite.utils.transform_utils as T
 try:
@@ -19,25 +14,10 @@
     import mimicgen_envs
 except ImportError:
     pass
->>>>>>> b4f2d173
 
 import robomimic.utils.obs_utils as ObsUtils
 import robomimic.envs.env_base as EB
 
-<<<<<<< HEAD
-try:
-    import mimicgen
-except ImportError:
-    print("WARNING: could not import mimicgen robosuite envs")
-
-try:
-    # try to import mimicgen environments
-    import mimicgen_envs
-except ImportError:
-    print("WARNING: could not import mimicgen envs")
-
-=======
->>>>>>> b4f2d173
 # protect against missing mujoco-py module, since robosuite might be using mujoco-py or DM backend
 try:
     import mujoco_py
@@ -54,8 +34,8 @@
         render=False, 
         render_offscreen=False, 
         use_image_obs=False, 
-        use_depth_obs=False, 
-        postprocess_visual_obs=True, 
+        use_depth_obs=False,
+        postprocess_visual_obs=True,
         **kwargs,
     ):
         """
@@ -213,18 +193,11 @@
             self.env.viewer.set_camera(cam_id)
             return self.env.render()
         elif mode == "rgb_array":
-<<<<<<< HEAD
-            im = self.env.sim.render(height=height, width=width, camera_name=camera_name)[::-1]
-            if self.use_depth_obs:
-                return im[0]
-            return im
-=======
             im = self.env.sim.render(height=height, width=width, camera_name=camera_name)
             if self.use_depth_obs:
                 # render() returns a tuple when self.use_depth_obs=True
                 return im[0][::-1]
             return im[::-1]
->>>>>>> b4f2d173
         else:
             raise NotImplementedError("mode={} is not implemented".format(mode))
 
@@ -246,14 +219,20 @@
                 if self.postprocess_visual_obs:
                     ret[k] = ObsUtils.process_obs(obs=ret[k], obs_key=k)
             elif (k in ObsUtils.OBS_KEYS_TO_MODALITIES) and ObsUtils.key_is_obs_modality(key=k, obs_modality="depth"):
-<<<<<<< HEAD
-=======
                 # by default depth images from mujoco are flipped in height
->>>>>>> b4f2d173
                 ret[k] = di[k][::-1]
                 if len(ret[k].shape) == 2:
                     ret[k] = ret[k][..., None] # (H, W, 1)
-                assert len(ret[k].shape) == 3 
+                assert len(ret[k].shape) == 3
+                # scale entries in depth map to correspond to real distance.
+                ret[k] = self.get_real_depth_map(ret[k])
+                if self.postprocess_visual_obs:
+                    ret[k] = ObsUtils.process_obs(obs=ret[k], obs_key=k)
+            elif (k in ObsUtils.OBS_KEYS_TO_MODALITIES) and ObsUtils.key_is_obs_modality(key=k, obs_modality="depth"):
+                ret[k] = di[k][::-1]
+                if len(ret[k].shape) == 2:
+                    ret[k] = ret[k][..., None] # (H, W, 1)
+                assert len(ret[k].shape) == 3
                 # scale entries in depth map to correspond to real distance.
                 ret[k] = self.get_real_depth_map(ret[k])
                 if self.postprocess_visual_obs:
@@ -449,10 +428,10 @@
         camera_height, 
         camera_width, 
         reward_shaping, 
-        render=None, 
-        render_offscreen=None, 
-        use_image_obs=None, 
-        use_depth_obs=None, 
+        render=None,
+        render_offscreen=None,
+        use_image_obs=None,
+        use_depth_obs=None,
         **kwargs,
     ):
         """
@@ -466,19 +445,12 @@
             camera_height (int): camera height for all cameras
             camera_width (int): camera width for all cameras
             reward_shaping (bool): if True, use shaped environment rewards, else use sparse task completion rewards
-<<<<<<< HEAD
-            render (bool or None): optionally override rendering behavior
-            render_offscreen (bool or None): optionally override rendering behavior
-            use_image_obs (bool or None): optionally override rendering behavior
-            use_depth_obs (bool or None): optionally override rendering behavior
-=======
             render (bool or None): optionally override rendering behavior. Defaults to False.
             render_offscreen (bool or None): optionally override rendering behavior. The default value is True if
                 @camera_names is non-empty, False otherwise.
             use_image_obs (bool or None): optionally override rendering behavior. The default value is True if
                 @camera_names is non-empty, False otherwise.
             use_depth_obs (bool): if True, use depth observations
->>>>>>> b4f2d173
         """
         is_v1 = (robosuite.__version__.split(".")[0] == "1")
         has_camera = (len(camera_names) > 0)
@@ -525,9 +497,9 @@
         # note that @postprocess_visual_obs is False since this env's images will be written to a dataset
         return cls(
             env_name=env_name,
-            render=(False if render is None else render), 
-            render_offscreen=(has_camera if render_offscreen is None else render_offscreen), 
-            use_image_obs=(has_camera if use_image_obs is None else use_image_obs), 
+            render=(False if render is None else render),
+            render_offscreen=(has_camera if render_offscreen is None else render_offscreen),
+            use_image_obs=(has_camera if use_image_obs is None else use_image_obs),
             use_depth_obs=use_depth_obs,
             postprocess_visual_obs=False,
             **kwargs,
