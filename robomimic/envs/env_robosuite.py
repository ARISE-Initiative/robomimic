"""
This file contains the robosuite environment wrapper that is used
to provide a standardized environment API for training policies and interacting
with metadata present in datasets.
"""
import json
import numpy as np
from copy import deepcopy

import robosuite
import robosuite.utils.transform_utils as T
try:
    # this is needed for ensuring robosuite can find the additional mimicgen environments (see https://mimicgen.github.io)
    import mimicgen
except ImportError:
    pass
try:
    # deprecated version of mimicgen
    import mimicgen_envs
except ImportError:
    pass
try:
<<<<<<< HEAD
    # try to import mimiclabs envs
    from mimiclabs.mimiclabs.envs import *
=======
    # this is needed for ensuring robosuite can find the additional robocasa environments (see https://robocasa.ai)
    import robocasa
>>>>>>> 1203cd21
except ImportError:
    pass

import robomimic.utils.obs_utils as ObsUtils
import robomimic.utils.lang_utils as LangUtils
import robomimic.envs.env_base as EB

# protect against missing mujoco-py module, since robosuite might be using mujoco-py or DM backend
try:
    import mujoco_py
    MUJOCO_EXCEPTIONS = [mujoco_py.builder.MujocoException]
except ImportError:
    MUJOCO_EXCEPTIONS = []


class EnvRobosuite(EB.EnvBase):
    """Wrapper class for robosuite environments (https://github.com/ARISE-Initiative/robosuite)"""
    def __init__(
        self, 
        env_name, 
        render=False, 
        render_offscreen=False, 
        use_image_obs=False, 
        use_depth_obs=False, 
        lang=None,
        **kwargs,
    ):
        """
        Args:
            env_name (str): name of environment. Only needs to be provided if making a different
                environment from the one in @env_meta.

            render (bool): if True, environment supports on-screen rendering

            render_offscreen (bool): if True, environment supports off-screen rendering. This
                is forced to be True if @env_meta["use_images"] is True.

            use_image_obs (bool): if True, environment is expected to render rgb image observations
                on every env.step call. Set this to False for efficiency reasons, if image
                observations are not required.

            use_depth_obs (bool): if True, environment is expected to render depth image observations
                on every env.step call. Set this to False for efficiency reasons, if depth
                observations are not required.

            lang: language descripton for the environment
        """
        self.use_depth_obs = use_depth_obs

        # robosuite version check
        self._is_v1 = (robosuite.__version__.split(".")[0] == "1")
        if self._is_v1:
            assert (int(robosuite.__version__.split(".")[1]) >= 2), "only support robosuite v0.3 and v1.2+"

        kwargs = deepcopy(kwargs)

        # update kwargs based on passed arguments
        update_kwargs = dict(
            has_renderer=render,
            has_offscreen_renderer=(render_offscreen or use_image_obs),
            ignore_done=True,
            use_object_obs=True,
            use_camera_obs=use_image_obs,
            camera_depths=use_depth_obs,
        )
        if render and self.is_v15_or_higher:
            update_kwargs["renderer"] = "mujoco"
        kwargs.update(update_kwargs)

        if self._is_v1:
            if kwargs["has_offscreen_renderer"]:
                # ensure that we select the correct GPU device for rendering by testing for EGL rendering
                # NOTE: this package should be installed from this link (https://github.com/StanfordVL/egl_probe)
                import egl_probe
                valid_gpu_devices = egl_probe.get_available_devices()
                if len(valid_gpu_devices) > 0:
                    kwargs["render_gpu_device_id"] = valid_gpu_devices[0]
        else:
            # make sure gripper visualization is turned off (we almost always want this for learning)
            kwargs["gripper_visualization"] = False
            del kwargs["camera_depths"]
            kwargs["camera_depth"] = use_depth_obs # rename kwarg

        self._env_name = env_name

        self._init_kwargs = deepcopy(kwargs)
        self.env = robosuite.make(self._env_name, **kwargs)
        self.lang = lang
        self._lang_emb = LangUtils.get_lang_emb(self.lang)

        if self._is_v1:
            # Make sure joint position observations and eef vel observations are active
            for ob_name in self.env.observation_names:
                if ("joint_pos" in ob_name) or ("eef_vel" in ob_name):
                    self.env.modify_observable(observable_name=ob_name, attribute="active", modifier=True)

    def step(self, action):
        """
        Step in the environment with an action.

        Args:
            action (np.array): action to take

        Returns:
            observation (dict): new observation dictionary
            reward (float): reward for this step
            done (bool): whether the task is done
            info (dict): extra information
        """
        obs, r, done, info = self.env.step(action)
        obs = self.get_observation(obs)
        info["is_success"] = self.is_success()
        return obs, r, self.is_done(), info

    def reset(self, unset_ep_meta=True):
        """
        Reset environment.

        Args:
            unset_ep_meta (np.array): whether to reset any previously set episode metadata (otherwise
                will continue to use previous episode metadata)
        
        Returns:
            observation (dict): initial observation dictionary.
        """
        if unset_ep_meta and self.is_v15_or_higher:
            # unset the ep meta to clear out any ep meta that was previously set
            # (this feature was set from robosuite v1.5 onwards)
            self.env.unset_ep_meta()
        di = self.env.reset()
        return self.get_observation(di)
    
    #notifies the environment whether or not the next environemnt testing object should update its category
    def update_env(self, attr, value):
        self.env.attr = value
        

    def reset_to(self, state):
        """
        Reset to a specific simulator state.

        Args:
            state (dict): current simulator state that contains one or more of:
                - states (np.ndarray): initial state of the mujoco environment
                - model (str): mujoco scene xml
        
        Returns:
            observation (dict): observation dictionary after setting the simulator state (only
                if "states" is in @state)
        """
        should_ret = False
        if "model" in state:
            if state.get("ep_meta", None) is not None:
                # set relevant episode information
                ep_meta = json.loads(state["ep_meta"])
<<<<<<< HEAD
                self.env.set_attrs_from_ep_meta(ep_meta)

            # this reset is necessary.
            # while the call to env.reset_from_xml_string does call reset,
            # that is only a "soft" reset that doesn't actually reload the model.
            self.reset()
=======
            else:
                ep_meta = {}

            if self.is_v15_or_higher: # newer versions of robosuite have this feature
                self.env.set_ep_meta(ep_meta)
            # this reset is necessary.
            # while the call to env.reset_from_xml_string does call reset,
            # that is only a "soft" reset that doesn't actually reload the model.
            self.reset(unset_ep_meta=False)
>>>>>>> 1203cd21
            robosuite_version_id = int(robosuite.__version__.split(".")[1])
            if robosuite_version_id <= 3:
                from robosuite.utils.mjcf_utils import postprocess_model_xml
                xml = postprocess_model_xml(state["model"])
            else:
                # v1.4 and above use the class-based edit_model_xml function
                xml = self.env.edit_model_xml(state["model"])
            self.env.reset_from_xml_string(xml)
            self.env.sim.reset()
            if not self._is_v1:
                # hide teleop visualization after restoring from model
                self.env.sim.model.site_rgba[self.env.eef_site_id] = np.array([0., 0., 0., 0.])
                self.env.sim.model.site_rgba[self.env.eef_cylinder_id] = np.array([0., 0., 0., 0.])
        if "states" in state:
            self.env.sim.set_state_from_flattened(state["states"])
            self.env.sim.forward()
            should_ret = True

        if "goal" in state:
            self.set_goal(**state["goal"])
        if should_ret:
            # only return obs if we've done a forward call - otherwise the observations will be garbage
            return self.get_observation()
        return None

    def render(self, mode="human", height=None, width=None, camera_name=None):
        """
        Render from simulation to either an on-screen window or off-screen to RGB array.

        Args:
            mode (str): pass "human" for on-screen rendering or "rgb_array" for off-screen rendering
            height (int): height of image to render - only used if mode is "rgb_array"
            width (int): width of image to render - only used if mode is "rgb_array"
            camera_name (str): camera name to use for rendering
        """
        # if camera_name is None, infer from initial env kwargs
        if camera_name is None:
            camera_name = sorted(self._init_kwargs.get("camera_names", ["agentview"]))[0]

        if mode == "human":
            cam_id = self.env.sim.model.camera_name2id(camera_name)
            self.env.viewer.set_camera(cam_id)
            return self.env.render()
        elif mode == "rgb_array":
            im = self.env.sim.render(height=height, width=width, camera_name=camera_name)
            # if self.use_depth_obs:
            #     # render() returns a tuple when self.use_depth_obs=True
            #     return im[0][::-1]
            return im[::-1]
        else:
            raise NotImplementedError("mode={} is not implemented".format(mode))

    def get_observation(self, di=None):
        """
        Get current environment observation dictionary.

        Args:
            di (dict): current raw observation dictionary from robosuite to wrap and provide 
                as a dictionary. If not provided, will be queried from robosuite.
        """
        if di is None:
            di = self.env._get_observations(force_update=True) if self._is_v1 else self.env._get_observation()
        ret = {}
        for k in di:
            if (k in ObsUtils.OBS_KEYS_TO_MODALITIES) and ObsUtils.key_is_obs_modality(key=k, obs_modality="rgb"):
                # by default images from mujoco are flipped in height
                ret[k] = di[k][::-1]
            elif (k in ObsUtils.OBS_KEYS_TO_MODALITIES) and ObsUtils.key_is_obs_modality(key=k, obs_modality="depth"):
                # by default depth images from mujoco are flipped in height
                ret[k] = di[k][::-1]
                if len(ret[k].shape) == 2:
                    ret[k] = ret[k][..., None] # (H, W, 1)
                assert len(ret[k].shape) == 3 
                # scale entries in depth map to correspond to real distance.
                ret[k] = self.get_real_depth_map(ret[k])

        # "object" key contains object information
        ret["object"] = np.array(di["object-state"])

        if self._is_v1:
            for robot in self.env.robots:
                # add all robot-arm-specific observations. Note the (k not in ret) check
                # ensures that we don't accidentally add robot wrist images a second time
                pf = robot.robot_model.naming_prefix
                for k in di:
                    if k.startswith(pf) and (k not in ret) and \
                            (not k.endswith("proprio-state")):
                        ret[k] = np.array(di[k])
        else:
            # minimal proprioception for older versions of robosuite
            ret["proprio"] = np.array(di["robot-state"])
            ret["eef_pos"] = np.array(di["eef_pos"])
            ret["eef_quat"] = np.array(di["eef_quat"])
            ret["gripper_qpos"] = np.array(di["gripper_qpos"])

        if self._lang_emb is not None:
            ret[LangUtils.LANG_EMB_OBS_KEY] = np.array(self._lang_emb)
        return ret

    def get_real_depth_map(self, depth_map):
        """
        Reproduced from https://github.com/ARISE-Initiative/robosuite/blob/c57e282553a4f42378f2635b9a3cbc4afba270fd/robosuite/utils/camera_utils.py#L106
        since older versions of robosuite do not have this conversion from normalized depth values returned by MuJoCo
        to real depth values.
        """
        # Make sure that depth values are normalized
        assert np.all(depth_map >= 0.0) and np.all(depth_map <= 1.0)
        extent = self.env.sim.model.stat.extent
        far = self.env.sim.model.vis.map.zfar * extent
        near = self.env.sim.model.vis.map.znear * extent
        return near / (1.0 - depth_map * (1.0 - near / far))

    def get_camera_intrinsic_matrix(self, camera_name, camera_height, camera_width):
        """
        Obtains camera intrinsic matrix.
        Args:
            camera_name (str): name of camera
            camera_height (int): height of camera images in pixels
            camera_width (int): width of camera images in pixels
        Return:
            K (np.array): 3x3 camera matrix
        """
        cam_id = self.env.sim.model.camera_name2id(camera_name)
        fovy = self.env.sim.model.cam_fovy[cam_id]
        f = 0.5 * camera_height / np.tan(fovy * np.pi / 360)
        K = np.array([[f, 0, camera_width / 2], [0, f, camera_height / 2], [0, 0, 1]])
        return K

    def get_camera_extrinsic_matrix(self, camera_name):
        """
        Returns a 4x4 homogenous matrix corresponding to the camera pose in the
        world frame. MuJoCo has a weird convention for how it sets up the
        camera body axis, so we also apply a correction so that the x and y
        axis are along the camera view and the z axis points along the
        viewpoint.
        Normal camera convention: https://docs.opencv.org/2.4/modules/calib3d/doc/camera_calibration_and_3d_reconstruction.html
        Args:
            camera_name (str): name of camera
        Return:
            R (np.array): 4x4 camera extrinsic matrix
        """
        cam_id = self.env.sim.model.camera_name2id(camera_name)
        camera_pos = self.env.sim.data.cam_xpos[cam_id]
        camera_rot = self.env.sim.data.cam_xmat[cam_id].reshape(3, 3)
        R = T.make_pose(camera_pos, camera_rot)

        # IMPORTANT! This is a correction so that the camera axis is set up along the viewpoint correctly.
        camera_axis_correction = np.array(
            [[1.0, 0.0, 0.0, 0.0], [0.0, -1.0, 0.0, 0.0], [0.0, 0.0, -1.0, 0.0], [0.0, 0.0, 0.0, 1.0]]
        )
        R = R @ camera_axis_correction
        return R

    def get_camera_transform_matrix(self, camera_name, camera_height, camera_width):
        """
        Camera transform matrix to project from world coordinates to pixel coordinates.
        Args:
            camera_name (str): name of camera
            camera_height (int): height of camera images in pixels
            camera_width (int): width of camera images in pixels
        Return:
            K (np.array): 4x4 camera matrix to project from world coordinates to pixel coordinates
        """
        R = self.get_camera_extrinsic_matrix(camera_name=camera_name)
        K = self.get_camera_intrinsic_matrix(
            camera_name=camera_name, camera_height=camera_height, camera_width=camera_width
        )
        K_exp = np.eye(4)
        K_exp[:3, :3] = K

        # Takes a point in world, transforms to camera frame, and then projects onto image plane.
        return K_exp @ T.pose_inv(R)

    def get_state(self):
        """
        Get current environment simulator state as a dictionary. Should be compatible with @reset_to.
        """
        xml = self.env.sim.model.get_xml() # model xml file
        state = np.array(self.env.sim.get_state().flatten()) # simulator state
        info = dict(model=xml, states=state)
<<<<<<< HEAD
        if hasattr(self.env, "get_ep_meta"):
            # get ep_meta if applicable
=======
        if self.is_v15_or_higher:
            # get ep_meta if applicable for newer versions of robosuite
>>>>>>> 1203cd21
            info["ep_meta"] = json.dumps(self.env.get_ep_meta(), indent=4)
        return info

    def get_reward(self):
        """
        Get current reward.
        """
        return self.env.reward()

    def get_goal(self):
        """
        Get goal observation. Not all environments support this.
        """
        return self.get_observation(self.env._get_goal())

    def set_goal(self, **kwargs):
        """
        Set goal observation with external specification. Not all environments support this.
        """
        return self.env.set_goal(**kwargs)

    def is_done(self):
        """
        Check if the task is done (not necessarily successful).
        """

        # Robosuite envs always rollout to fixed horizon.
        return False

    def is_success(self):
        """
        Check if the task condition(s) is reached. Should return a dictionary
        { str: bool } with at least a "task" key for the overall task success,
        and additional optional keys corresponding to other task criteria.
        """
        succ = self.env._check_success()
        if isinstance(succ, dict):
            assert "task" in succ
            return succ
        return { "task" : succ }

    @property
    def action_dimension(self):
        """
        Returns dimension of actions (int).
        """
        return self.env.action_spec[0].shape[0]

    @property
    def name(self):
        """
        Returns name of environment name (str).
        """
        return self._env_name

    @property
    def type(self):
        """
        Returns environment type (int) for this kind of environment.
        This helps identify this env class.
        """
        return EB.EnvType.ROBOSUITE_TYPE

    @property
    def is_v15_or_higher(self):
        """
        Returns true if the robosuite version is v1.5.0+
        """
        main_version = int(robosuite.__version__.split(".")[0])
        sub_version = int(robosuite.__version__.split(".")[1])
        return (main_version > 1) or (main_version == 1 and sub_version >= 5)
    
    @property
    def version(self):
        """
        Returns version of robosuite used for this environment, eg. 1.2.0
        """
        return robosuite.__version__

    def serialize(self):
        """
        Save all information needed to re-instantiate this environment in a dictionary.
        This is the same as @env_meta - environment metadata stored in hdf5 datasets,
        and used in utils/env_utils.py.
        """
        return dict(
            env_name=self.name,
            env_version=self.version,
            type=self.type,
            env_kwargs=deepcopy(self._init_kwargs)
        )

    @classmethod
    def create_for_data_processing(
        cls, 
        env_name, 
        camera_names, 
        camera_height, 
        camera_width, 
        reward_shaping, 
        render=None, 
        render_offscreen=None, 
        use_image_obs=None, 
        use_depth_obs=None, 
        **kwargs,
    ):
        """
        Create environment for processing datasets, which includes extracting
        observations, labeling dense / sparse rewards, and annotating dones in
        transitions. 

        Args:
            env_name (str): name of environment
            camera_names (list of str): list of camera names that correspond to image observations
            camera_height (int): camera height for all cameras
            camera_width (int): camera width for all cameras
            reward_shaping (bool): if True, use shaped environment rewards, else use sparse task completion rewards
            render (bool or None): optionally override rendering behavior. Defaults to False.
            render_offscreen (bool or None): optionally override rendering behavior. The default value is True if
                @camera_names is non-empty, False otherwise.
            use_image_obs (bool or None): optionally override rendering behavior. The default value is True if
                @camera_names is non-empty, False otherwise.
            use_depth_obs (bool): if True, use depth observations
        """
        is_v1 = (robosuite.__version__.split(".")[0] == "1")
        has_camera = (len(camera_names) > 0)

        new_kwargs = {
            "reward_shaping": reward_shaping,
        }

        if has_camera:
            if is_v1:
                new_kwargs["camera_names"] = list(camera_names)
                new_kwargs["camera_heights"] = camera_height
                new_kwargs["camera_widths"] = camera_width
            else:
                assert len(camera_names) == 1
                if has_camera:
                    new_kwargs["camera_name"] = camera_names[0]
                    new_kwargs["camera_height"] = camera_height
                    new_kwargs["camera_width"] = camera_width

        kwargs.update(new_kwargs)

        # also initialize obs utils so it knows which modalities are image modalities
        image_modalities = list(camera_names)
        depth_modalities = list(camera_names)
        if is_v1:
            image_modalities = ["{}_image".format(cn) for cn in camera_names]
            depth_modalities = ["{}_depth".format(cn) for cn in camera_names]
        elif has_camera:
            # v0.3 only had support for one image, and it was named "image"
            assert len(image_modalities) == 1
            image_modalities = ["image"]
            depth_modalities = ["depth"]
        obs_modality_specs = {
            "obs": {
                "low_dim": [], # technically unused, so we don't have to specify all of them
                "rgb": image_modalities,
            }
        }
        if use_depth_obs:
            obs_modality_specs["obs"]["depth"] = depth_modalities
        ObsUtils.initialize_obs_utils_with_obs_specs(obs_modality_specs)

        return cls(
            env_name=env_name,
            render=(False if render is None else render), 
            render_offscreen=(has_camera if render_offscreen is None else render_offscreen), 
            use_image_obs=(has_camera if use_image_obs is None else use_image_obs), 
            use_depth_obs=use_depth_obs,
            **kwargs,
        )

    @property
    def rollout_exceptions(self):
        """
        Return tuple of exceptions to except when doing rollouts. This is useful to ensure
        that the entire training run doesn't crash because of a bad policy that causes unstable
        simulation computations.
        """
        return tuple(MUJOCO_EXCEPTIONS)

    @property
    def base_env(self):
        """
        Grabs base simulation environment.
        """
        return self.env

    def __repr__(self):
        """
        Pretty-print env description.
        """
        return self.name + "\n" + json.dumps(self._init_kwargs, sort_keys=True, indent=4)<|MERGE_RESOLUTION|>--- conflicted
+++ resolved
@@ -20,13 +20,13 @@
 except ImportError:
     pass
 try:
-<<<<<<< HEAD
+    # this is needed for ensuring robosuite can find the additional robocasa environments (see https://robocasa.ai)
+    import robocasa
+except ImportError:
+    pass
+try:
     # try to import mimiclabs envs
     from mimiclabs.mimiclabs.envs import *
-=======
-    # this is needed for ensuring robosuite can find the additional robocasa environments (see https://robocasa.ai)
-    import robocasa
->>>>>>> 1203cd21
 except ImportError:
     pass
 
@@ -182,14 +182,6 @@
             if state.get("ep_meta", None) is not None:
                 # set relevant episode information
                 ep_meta = json.loads(state["ep_meta"])
-<<<<<<< HEAD
-                self.env.set_attrs_from_ep_meta(ep_meta)
-
-            # this reset is necessary.
-            # while the call to env.reset_from_xml_string does call reset,
-            # that is only a "soft" reset that doesn't actually reload the model.
-            self.reset()
-=======
             else:
                 ep_meta = {}
 
@@ -199,7 +191,6 @@
             # while the call to env.reset_from_xml_string does call reset,
             # that is only a "soft" reset that doesn't actually reload the model.
             self.reset(unset_ep_meta=False)
->>>>>>> 1203cd21
             robosuite_version_id = int(robosuite.__version__.split(".")[1])
             if robosuite_version_id <= 3:
                 from robosuite.utils.mjcf_utils import postprocess_model_xml
@@ -380,13 +371,8 @@
         xml = self.env.sim.model.get_xml() # model xml file
         state = np.array(self.env.sim.get_state().flatten()) # simulator state
         info = dict(model=xml, states=state)
-<<<<<<< HEAD
-        if hasattr(self.env, "get_ep_meta"):
-            # get ep_meta if applicable
-=======
         if self.is_v15_or_higher:
             # get ep_meta if applicable for newer versions of robosuite
->>>>>>> 1203cd21
             info["ep_meta"] = json.dumps(self.env.get_ep_meta(), indent=4)
         return info
 
